--- conflicted
+++ resolved
@@ -16,9 +16,6 @@
 *.sqlite
 .hypothesis
 .ipynb_checkpoints
-<<<<<<< HEAD
 carbon/tools/*
-=======
 
-/.env
->>>>>>> e05625dd
+/.env