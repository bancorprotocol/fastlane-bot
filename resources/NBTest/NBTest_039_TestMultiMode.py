# ---
# jupyter:
#   jupytext:
#     formats: ipynb,py:light
#     text_representation:
#       extension: .py
#       format_name: light
#       format_version: '1.5'
#       jupytext_version: 1.14.5
#   kernelspec:
#     display_name: Python 3
#     language: python
#     name: python3
# ---

# coding=utf-8
"""
This module contains the tests for the exchanges classes
"""
from fastlane_bot import Bot, Config
from fastlane_bot.bot import CarbonBot
from fastlane_bot.tools.cpc import ConstantProductCurve
from fastlane_bot.tools.cpc import ConstantProductCurve as CPC
from fastlane_bot.events.exchanges import UniswapV2, UniswapV3, SushiswapV2, CarbonV1, BancorV3
from fastlane_bot.events.interface import QueryInterface
from fastlane_bot.helpers.poolandtokens import PoolAndTokens
from fastlane_bot.helpers import TradeInstruction, TxReceiptHandler, TxRouteHandler, TxSubmitHandler, TxHelpers, TxHelper
from fastlane_bot.events.managers.manager import Manager
from fastlane_bot.events.interface import QueryInterface
from joblib import Parallel, delayed
import pytest
import math
import json
print("{0.__name__} v{0.__VERSION__} ({0.__DATE__})".format(CPC))
print("{0.__name__} v{0.__VERSION__} ({0.__DATE__})".format(Bot))
print("{0.__name__} v{0.__VERSION__} ({0.__DATE__})".format(UniswapV2))
print("{0.__name__} v{0.__VERSION__} ({0.__DATE__})".format(UniswapV3))
print("{0.__name__} v{0.__VERSION__} ({0.__DATE__})".format(SushiswapV2))
print("{0.__name__} v{0.__VERSION__} ({0.__DATE__})".format(CarbonV1))
print("{0.__name__} v{0.__VERSION__} ({0.__DATE__})".format(BancorV3))
from fastlane_bot.testing import *
from fastlane_bot.modes import triangle_single_bancor3
#plt.style.use('seaborn-dark')
plt.rcParams['figure.figsize'] = [12,6]
from fastlane_bot import __VERSION__
require("3.0", __VERSION__)

# # Multi Mode [NB039]

# +
C = cfg = Config.new(config=Config.CONFIG_MAINNET)
C.DEFAULT_MIN_PROFIT_BNT = 0.02
C.DEFAULT_MIN_PROFIT = 0.02
cfg.DEFAULT_MIN_PROFIT_BNT = 0.02
cfg.DEFAULT_MIN_PROFIT = 0.02
assert (C.NETWORK == C.NETWORK_MAINNET)
assert (C.PROVIDER == C.PROVIDER_ALCHEMY)
setup_bot = CarbonBot(ConfigObj=C)
pools = None
with open('fastlane_bot/data/tests/latest_pool_data_testing.json') as f:
    pools = json.load(f)
pools = [pool for pool in pools]
pools[0]
static_pools = pools
state = pools
exchanges = list({ex['exchange_name'] for ex in state})
db = QueryInterface(state=state, ConfigObj=C, exchanges=exchanges)
setup_bot.db = db

static_pool_data_filename = "static_pool_data"

static_pool_data = pd.read_csv(f"fastlane_bot/data/{static_pool_data_filename}.csv", low_memory=False)
    
uniswap_v2_event_mappings = pd.read_csv("fastlane_bot/data/uniswap_v2_event_mappings.csv", low_memory=False)
        
tokens = pd.read_csv("fastlane_bot/data/tokens.csv", low_memory=False)
        
exchanges = "carbon_v1,bancor_v3,uniswap_v3,uniswap_v2,sushiswap_v2"

exchanges = exchanges.split(",")


alchemy_max_block_fetch = 20
static_pool_data["cid"] = [
        cfg.w3.keccak(text=f"{row['descr']}").hex()
        for index, row in static_pool_data.iterrows()
    ]
# Filter out pools that are not in the supported exchanges
static_pool_data = [
    row for index, row in static_pool_data.iterrows()
    if row["exchange_name"] in exchanges
]

static_pool_data = pd.DataFrame(static_pool_data)
static_pool_data['exchange_name'].unique()
# Initialize data fetch manager
mgr = Manager(
    web3=cfg.w3,
    cfg=cfg,
    pool_data=static_pool_data.to_dict(orient="records"),
    SUPPORTED_EXCHANGES=exchanges,
    alchemy_max_block_fetch=alchemy_max_block_fetch,
    uniswap_v2_event_mappings=uniswap_v2_event_mappings,
    tokens=tokens.to_dict(orient="records"),
)

# Add initial pools for each row in the static_pool_data
start_time = time.time()
Parallel(n_jobs=-1, backend="threading")(
    delayed(mgr.add_pool_to_exchange)(row) for row in mgr.pool_data
)
cfg.logger.info(f"Time taken to add initial pools: {time.time() - start_time}")

# check if any duplicate cid's exist in the pool data
mgr.deduplicate_pool_data()
cids = [pool["cid"] for pool in mgr.pool_data]
assert len(cids) == len(set(cids)), "duplicate cid's exist in the pool data"
def init_bot(mgr: Manager) -> CarbonBot:
    """
    Initializes the bot.

    Parameters
    ----------
    mgr : Manager
        The manager object.

    Returns
    -------
    CarbonBot
        The bot object.
    """
    mgr.cfg.logger.info("Initializing the bot...")
    bot = CarbonBot(ConfigObj=mgr.cfg)
    bot.db = db
    bot.db.mgr = mgr
    assert isinstance(
        bot.db, QueryInterface
    ), "QueryInterface not initialized correctly"
    return bot
bot = init_bot(mgr)
# add data cleanup steps from main.py
bot.db.handle_token_key_cleanup()
bot.db.remove_unmapped_uniswap_v2_pools()
bot.db.remove_zero_liquidity_pools()
bot.db.remove_unsupported_exchanges()
tokens = bot.db.get_tokens()
ADDRDEC = {t.key: (t.address, int(t.decimals)) for t in tokens if not math.isnan(t.decimals)}
flashloan_tokens = bot.setup_flashloan_tokens(None)
CCm = bot.setup_CCm(None)
pools = db.get_pool_data_with_tokens()

arb_mode = "multi"
# -

# ## Test_MIN_PROFIT

assert(cfg.DEFAULT_MIN_PROFIT_BNT <= 0.02), f"[TestMultiMode], DEFAULT_MIN_PROFIT_BNT must be <= 0.02 for this Notebook to run, currently set to {cfg.DEFAULT_MIN_PROFIT_BNT}"
assert(C.DEFAULT_MIN_PROFIT_BNT <= 0.02), f"[TestMultiMode], DEFAULT_MIN_PROFIT_BNT must be <= 0.02 for this Notebook to run, currently set to {cfg.DEFAULT_MIN_PROFIT_BNT}"

# ## Test_get_arb_finder

arb_finder = bot._get_arb_finder("multi")
assert arb_finder.__name__ == "FindArbitrageMultiPairwise", f"[TestMultiMode] Expected arb_finder class name name = FindArbitrageMultiPairwise, found {arb_finder.__name__}"

# ## Test_Combos_and_Tokens

# +
arb_finder = bot._get_arb_finder("multi")
finder2 = arb_finder(
            flashloan_tokens=flashloan_tokens,
            CCm=CCm,
            mode="bothin",
            result=bot.AO_TOKENS,
            ConfigObj=bot.ConfigObj,
        )
all_tokens, combos = finder2.find_arbitrage()

assert type(all_tokens) == set, f"[TestMultiMode] all_tokens is wrong data type. Expected set, found: {type(all_tokens)}"
assert type(combos) == list, f"[TestMultiMode] combos is wrong data type. Expected list, found: {type(combos)}"
assert len(all_tokens) > 100, f"[TestMultiMode] Using wrong dataset, expected at least 100 tokens, found {len(all_tokens)}"
assert len(combos) > 1000, f"[TestMultiMode] Using wrong dataset, expected at least 100 combos, found {len(combos)}"
# -

# ## Test_Expected_Output

run_full = bot._run(flashloan_tokens=flashloan_tokens, CCm=CCm, arb_mode=arb_mode, data_validator=False, result=bot.XS_ARBOPPS)
arb_finder = bot._get_arb_finder("multi")
finder = arb_finder(
            flashloan_tokens=flashloan_tokens,
            CCm=CCm,
            mode="bothin",
            result=bot.AO_CANDIDATES,
            ConfigObj=bot.ConfigObj,
        )
r = finder.find_arbitrage()
<<<<<<< HEAD
assert len(r) > 20, f"[TestMultiMode] Expected at least 20 arbs, found {len(r)}"
=======
assert len(r) >= 25, f"[TestMultiMode] Expected at least 25 arbs, found {len(r)}"
>>>>>>> 8106be43
assert len(r) == len(run_full), f"[TestMultiMode] Expected arbs from .find_arbitrage - {len(r)} - to match _run - {len(run_full)}"


# ## Test_Multiple_Curves_Used

# +
arb_finder = bot._get_arb_finder("multi")
finder = arb_finder(
            flashloan_tokens=flashloan_tokens,
            CCm=CCm,
            mode="bothin",
            result=bot.AO_CANDIDATES,
            ConfigObj=bot.ConfigObj,
        )
r = finder.find_arbitrage()
multi_carbon_count = 0

for arb in r:
    (
            best_profit,
            best_trade_instructions_df,
            best_trade_instructions_dic,
            best_src_token,
            best_trade_instructions,
        ) = arb
    if len(best_trade_instructions_dic) > 2:
        multi_carbon_count += 1

assert multi_carbon_count > 0, f"[TestMultiMode] Not finding arbs with multiple Carbon curves."
# -

# ## Test_Single_Direction_Carbon_Curves

# +
arb_finder = bot._get_arb_finder("multi")
finder = arb_finder(
            flashloan_tokens=flashloan_tokens,
            CCm=CCm,
            mode="bothin",
            result=bot.AO_CANDIDATES,
            ConfigObj=bot.ConfigObj,
        )
src_token="WBTC-C599" 
wrong_direction_cids = ['4083388403051261561560495289181218537493-0', '4083388403051261561560495289181218537579-0', '4083388403051261561560495289181218537610-0', '4083388403051261561560495289181218537629-0', '4083388403051261561560495289181218537639-0', '4083388403051261561560495289181218537755-0']
curves_before = [ConstantProductCurve(k=2290523503.4460173, x=273.1073125047371, x_act=0.07743961144774403, y_act=1814.6001096442342, pair='WBTC-C599/USDC-eB48', cid='0x8d7ac7e77704f3ac75534d5500159a7a4b7e6e23dbdca7d9a8085bdea0348d0c', fee=0.0005, descr='uniswap_v3 WBTC-C599/USDC-eB48 500', constr='pkpp', params={'exchange': 'uniswap_v3', 'tknx_dec': 8, 'tkny_dec': 6, 'tknx_addr': '0x2260FAC5E5542a773Aa44fBCfeDf7C193bc2C599', 'tkny_addr': '0xA0b86991c6218b36c1d19D4a2e9Eb0cE3606eB48', 'blocklud': 17675876, 'L': 47859.413948}), ConstantProductCurve(k=3675185.41145277, x=11.059038979187497, x_act=0, y_act=1385.267061, pair='WBTC-C599/USDC-eB48', cid='4083388403051261561560495289181218537493-0', fee=0.002, descr='carbon_v1 WBTC-C599/USDC-eB48 0.002', constr='carb', params={'exchange': 'carbon_v1', 'tknx_dec': 8, 'tkny_dec': 6, 'tknx_addr': '0x2260FAC5E5542a773Aa44fBCfeDf7C193bc2C599', 'tkny_addr': '0xA0b86991c6218b36c1d19D4a2e9Eb0cE3606eB48', 'blocklud': 17674427, 'y': 1385.267061, 'yint': 1385.267061, 'A': 0.722593217276426, 'B': 172.62676501631972, 'pa': 30049.999999999647, 'pb': 29799.999999999665}), ConstantProductCurve(k=29672.782767383174, x=1.0315213950985431, x_act=0, y_act=3651.804716, pair='WBTC-C599/USDC-eB48', cid='4083388403051261561560495289181218537579-0', fee=0.002, descr='carbon_v1 WBTC-C599/USDC-eB48 0.002', constr='carb', params={'exchange': 'carbon_v1', 'tknx_dec': 8, 'tkny_dec': 6, 'tknx_addr': '0x2260FAC5E5542a773Aa44fBCfeDf7C193bc2C599', 'tkny_addr': '0xA0b86991c6218b36c1d19D4a2e9Eb0cE3606eB48', 'blocklud': 17674427, 'y': 3651.804716, 'yint': 3651.804716, 'A': 21.199636119827687, 'B': 145.79437574886072, 'pa': 27886.999999999643, 'pb': 21255.999999999985}), ConstantProductCurve(k=6.863635116394053e+16, x=1525337.9097739116, x_act=0, y_act=4499.746836, pair='WBTC-C599/USDC-eB48', cid='4083388403051261561560495289181218537610-0', fee=0.002, descr='carbon_v1 WBTC-C599/USDC-eB48 0.002', constr='carb', params={'exchange': 'carbon_v1', 'tknx_dec': 8, 'tkny_dec': 6, 'tknx_addr': '0x2260FAC5E5542a773Aa44fBCfeDf7C193bc2C599', 'tkny_addr': '0xA0b86991c6218b36c1d19D4a2e9Eb0cE3606eB48', 'blocklud': 17674427, 'y': 4499.746836, 'yint': 4499.746836, 'A': 0, 'B': 171.7556317853946, 'pa': 29499.99999999976, 'pb': 29499.99999999976}), ConstantProductCurve(k=143046.70577155304, x=2.1824671097293846, x_act=0, y_act=5742.51191, pair='WBTC-C599/USDC-eB48', cid='4083388403051261561560495289181218537629-0', fee=0.002, descr='carbon_v1 WBTC-C599/USDC-eB48 0.002', constr='carb', params={'exchange': 'carbon_v1', 'tknx_dec': 8, 'tkny_dec': 6, 'tknx_addr': '0x2260FAC5E5542a773Aa44fBCfeDf7C193bc2C599', 'tkny_addr': '0xA0b86991c6218b36c1d19D4a2e9Eb0cE3606eB48', 'blocklud': 17674427, 'y': 5742.51191, 'yint': 6413.595264, 'A': 16.957530991696217, 'B': 158.11388300841884, 'pa': 30649.99999999968, 'pb': 24999.99999999996}), ConstantProductCurve(k=5459975.623181331, x=437148.88403306017, x_act=0, y_act=0.50315999, pair='USDC-eB48/WBTC-C599', cid='4083388403051261561560495289181218537629-1', fee=0.002, descr='carbon_v1 WBTC-C599/USDC-eB48 0.002', constr='carb', params={'exchange': 'carbon_v1', 'tknx_dec': 8, 'tkny_dec': 6, 'tknx_addr': '0x2260FAC5E5542a773Aa44fBCfeDf7C193bc2C599', 'tkny_addr': '0xA0b86991c6218b36c1d19D4a2e9Eb0cE3606eB48', 'blocklud': 17674427, 'y': 0.50315999, 'yint': 0.50315999, 'A': 0.0002153330778227767, 'B': 0.005129891760425664, 'pa': 2.8571428571428076e-05, 'pb': 2.631578947368312e-05}), ConstantProductCurve(k=443607.9519434853, x=3.85826034424969, x_act=0, y_act=9876.976514, pair='WBTC-C599/USDC-eB48', cid='4083388403051261561560495289181218537639-0', fee=0.002, descr='carbon_v1 WBTC-C599/USDC-eB48 0.002', constr='carb', params={'exchange': 'carbon_v1', 'tknx_dec': 8, 'tkny_dec': 6, 'tknx_addr': '0x2260FAC5E5542a773Aa44fBCfeDf7C193bc2C599', 'tkny_addr': '0xA0b86991c6218b36c1d19D4a2e9Eb0cE3606eB48', 'blocklud': 17674427, 'y': 9876.976514, 'yint': 9876.976514, 'A': 14.829426635724872, 'B': 157.79733838059485, 'pa': 29799.999999999665, 'pb': 24899.999999999953}), ConstantProductCurve(k=5324.625267368582, x=12680.839210183807, x_act=0, y_act=0.01198047, pair='USDC-eB48/WBTC-C599', cid='4083388403051261561560495289181218537639-1', fee=0.002, descr='carbon_v1 WBTC-C599/USDC-eB48 0.002', constr='carb', params={'exchange': 'carbon_v1', 'tknx_dec': 8, 'tkny_dec': 6, 'tknx_addr': '0x2260FAC5E5542a773Aa44fBCfeDf7C193bc2C599', 'tkny_addr': '0xA0b86991c6218b36c1d19D4a2e9Eb0cE3606eB48', 'blocklud': 17674427, 'y': 0.01198047, 'yint': 0.01198047, 'A': 0.00016418343273514376, 'B': 0.0055901699437491455, 'pa': 3.311258278145614e-05, 'pb': 3.124999999999633e-05}), ConstantProductCurve(k=3316749913763783.5, x=331674.9583747572, x_act=0, y_act=1000.0, pair='WBTC-C599/USDC-eB48', cid='4083388403051261561560495289181218537755-0', fee=0.002, descr='carbon_v1 WBTC-C599/USDC-eB48 0.002', constr='carb', params={'exchange': 'carbon_v1', 'tknx_dec': 8, 'tkny_dec': 6, 'tknx_addr': '0x2260FAC5E5542a773Aa44fBCfeDf7C193bc2C599', 'tkny_addr': '0xA0b86991c6218b36c1d19D4a2e9Eb0cE3606eB48', 'blocklud': 17674427, 'y': 1000.0, 'yint': 1000.0, 'A': 0, 'B': 173.63754485997586, 'pa': 30149.999999999825, 'pb': 30149.999999999825})]
curves_expected_after = [ConstantProductCurve(k=2290523503.4460173, x=273.1073125047371, x_act=0.07743961144774403, y_act=1814.6001096442342, pair='WBTC-C599/USDC-eB48', cid='0x8d7ac7e77704f3ac75534d5500159a7a4b7e6e23dbdca7d9a8085bdea0348d0c', fee=0.0005, descr='uniswap_v3 WBTC-C599/USDC-eB48 500', constr='pkpp', params={'exchange': 'uniswap_v3', 'tknx_dec': 8, 'tkny_dec': 6, 'tknx_addr': '0x2260FAC5E5542a773Aa44fBCfeDf7C193bc2C599', 'tkny_addr': '0xA0b86991c6218b36c1d19D4a2e9Eb0cE3606eB48', 'blocklud': 17675876, 'L': 47859.413948}), ConstantProductCurve(k=5459975.623181331, x=437148.88403306017, x_act=0, y_act=0.50315999, pair='USDC-eB48/WBTC-C599', cid='4083388403051261561560495289181218537629-1', fee=0.002, descr='carbon_v1 WBTC-C599/USDC-eB48 0.002', constr='carb', params={'exchange': 'carbon_v1', 'tknx_dec': 8, 'tkny_dec': 6, 'tknx_addr': '0x2260FAC5E5542a773Aa44fBCfeDf7C193bc2C599', 'tkny_addr': '0xA0b86991c6218b36c1d19D4a2e9Eb0cE3606eB48', 'blocklud': 17674427, 'y': 0.50315999, 'yint': 0.50315999, 'A': 0.0002153330778227767, 'B': 0.005129891760425664, 'pa': 2.8571428571428076e-05, 'pb': 2.631578947368312e-05}), ConstantProductCurve(k=5324.625267368582, x=12680.839210183807, x_act=0, y_act=0.01198047, pair='USDC-eB48/WBTC-C599', cid='4083388403051261561560495289181218537639-1', fee=0.002, descr='carbon_v1 WBTC-C599/USDC-eB48 0.002', constr='carb', params={'exchange': 'carbon_v1', 'tknx_dec': 8, 'tkny_dec': 6, 'tknx_addr': '0x2260FAC5E5542a773Aa44fBCfeDf7C193bc2C599', 'tkny_addr': '0xA0b86991c6218b36c1d19D4a2e9Eb0cE3606eB48', 'blocklud': 17674427, 'y': 0.01198047, 'yint': 0.01198047, 'A': 0.00016418343273514376, 'B': 0.0055901699437491455, 'pa': 3.311258278145614e-05, 'pb': 3.124999999999633e-05})]
test_process_wrong_direction_pools = finder.process_wrong_direction_pools(curve_combo=curves_before, wrong_direction_cids=wrong_direction_cids)
O, profit_src, r, trade_instructions_df = finder.run_main_flow(curves=curves_expected_after, src_token="WBTC-C599", tkn0="USDC-eB48", tkn1="WBTC-C599")

assert len(curves_before) - len(wrong_direction_cids) == len(test_process_wrong_direction_pools), f"[TestMultiMode] Wrong direction CIDs not removed correctly, started with {len(curves_before)}, removing {len(wrong_direction_cids)}, expected {len(curves_before) - len(wrong_direction_cids)} got {len(test_process_wrong_direction_pools)}"
for curve in test_process_wrong_direction_pools:
    assert curve.cid not in wrong_direction_cids, f"[TestMultiMode] Failed to remove curve {curve.cid} from list of wrong direction pools"
assert iseq(profit_src, 2.905623487869935e-05)
# -

<|MERGE_RESOLUTION|>--- conflicted
+++ resolved
@@ -193,11 +193,7 @@
             ConfigObj=bot.ConfigObj,
         )
 r = finder.find_arbitrage()
-<<<<<<< HEAD
-assert len(r) > 20, f"[TestMultiMode] Expected at least 20 arbs, found {len(r)}"
-=======
 assert len(r) >= 25, f"[TestMultiMode] Expected at least 25 arbs, found {len(r)}"
->>>>>>> 8106be43
 assert len(r) == len(run_full), f"[TestMultiMode] Expected arbs from .find_arbitrage - {len(r)} - to match _run - {len(run_full)}"
 
 
@@ -250,6 +246,4 @@
 assert len(curves_before) - len(wrong_direction_cids) == len(test_process_wrong_direction_pools), f"[TestMultiMode] Wrong direction CIDs not removed correctly, started with {len(curves_before)}, removing {len(wrong_direction_cids)}, expected {len(curves_before) - len(wrong_direction_cids)} got {len(test_process_wrong_direction_pools)}"
 for curve in test_process_wrong_direction_pools:
     assert curve.cid not in wrong_direction_cids, f"[TestMultiMode] Failed to remove curve {curve.cid} from list of wrong direction pools"
-assert iseq(profit_src, 2.905623487869935e-05)
-# -
-
+assert iseq(profit_src, 2.905623487869935e-05)