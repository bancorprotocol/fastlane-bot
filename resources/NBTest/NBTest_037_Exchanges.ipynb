--- conflicted
+++ resolved
@@ -23,12 +23,7 @@
       "CarbonV1 v0.0.2 (2023-08-27)\n",
       "BancorV3 v0.0.2 (2023-08-27)\n",
       "BancorV2 v0.0.2 (2023-08-27)\n",
-<<<<<<< HEAD
-      "PancakeswapV2 v0.0.2 (2023-08-27)\n",
-      "PancakeswapV3 v0.0.2 (2023-08-27)\n",
-=======
       "Balancer v0.0.2 (2023-08-27)\n",
->>>>>>> bbc38096
       "imported m, np, pd, plt, os, sys, decimal; defined iseq, raises, require\n",
       "Version = 3-b2.2 [requirements >= 3.0 is met]\n"
      ]
@@ -40,15 +35,11 @@
     "from fastlane_bot import Bot\n",
     "from fastlane_bot.events.exchanges.balancer import Balancer\n",
     "from fastlane_bot.tools.cpc import ConstantProductCurve as CPC\n",
-    "from fastlane_bot.events.exchanges import UniswapV2, UniswapV3, SushiswapV2, CarbonV1, BancorV3, BancorV2, BancorPol, PancakeswapV2, PancakeswapV3\n",
+    "from fastlane_bot.events.exchanges import UniswapV2, UniswapV3, SushiswapV2, CarbonV1, BancorV3, BancorV2, BancorPol\n",
     "from fastlane_bot.data.abi import UNISWAP_V2_POOL_ABI, UNISWAP_V3_POOL_ABI, SUSHISWAP_POOLS_ABI, \\\n",
     "    BANCOR_V3_POOL_COLLECTION_ABI, \\\n",
-<<<<<<< HEAD
-    "    CARBON_CONTROLLER_ABI, BANCOR_V2_CONVERTER_ABI, BANCOR_POL_ABI, PANCAKESWAP_V2_POOL_ABI, PANCAKESWAP_V3_POOL_ABI\n",
-=======
     "    CARBON_CONTROLLER_ABI, BANCOR_V2_CONVERTER_ABI, BANCOR_POL_ABI, BALANCER_VAULT_ABI\n",
     "\n",
->>>>>>> bbc38096
     "from unittest.mock import Mock\n",
     "import pytest\n",
     "\n",
@@ -60,13 +51,8 @@
     "print(\"{0.__name__} v{0.__VERSION__} ({0.__DATE__})\".format(CarbonV1))\n",
     "print(\"{0.__name__} v{0.__VERSION__} ({0.__DATE__})\".format(BancorV3))\n",
     "print(\"{0.__name__} v{0.__VERSION__} ({0.__DATE__})\".format(BancorV2))\n",
-<<<<<<< HEAD
-    "print(\"{0.__name__} v{0.__VERSION__} ({0.__DATE__})\".format(PancakeswapV2))\n",
-    "print(\"{0.__name__} v{0.__VERSION__} ({0.__DATE__})\".format(PancakeswapV3))\n",
-=======
     "print(\"{0.__name__} v{0.__VERSION__} ({0.__DATE__})\".format(Balancer))\n",
     "\n",
->>>>>>> bbc38096
     "\n",
     "from fastlane_bot.testing import *\n",
     "\n",
@@ -178,27 +164,6 @@
   },
   {
    "cell_type": "markdown",
-   "id": "39eec041",
-   "metadata": {},
-   "source": [
-    "## test_pancakeswap_v2_exchange"
-   ]
-  },
-  {
-   "cell_type": "code",
-   "execution_count": 5,
-   "id": "bd266b2c",
-   "metadata": {},
-   "outputs": [],
-   "source": [
-    "pancakeswap_v2_exchange = PancakeswapV2()\n",
-    "assert (pancakeswap_v2_exchange.get_abi() == PANCAKESWAP_V2_POOL_ABI)\n",
-    "assert (pancakeswap_v2_exchange.get_fee('', mocked_contract) == ('0.0025', 0.0025))\n",
-    "assert (pancakeswap_v2_exchange.get_tkn0('', mocked_contract, {}) == mocked_contract.functions.token0().call())"
-   ]
-  },
-  {
-   "cell_type": "markdown",
    "id": "0794f15a",
    "metadata": {},
    "source": [
@@ -207,11 +172,7 @@
   },
   {
    "cell_type": "code",
-<<<<<<< HEAD
-   "execution_count": 6,
-=======
-   "execution_count": null,
->>>>>>> bbc38096
+   "execution_count": null,
    "id": "43c80791",
    "metadata": {
     "ExecuteTime": {
@@ -229,27 +190,6 @@
   },
   {
    "cell_type": "markdown",
-   "id": "45f3a6c7",
-   "metadata": {},
-   "source": [
-    "## test_pancakeswap_v3_exchange"
-   ]
-  },
-  {
-   "cell_type": "code",
-   "execution_count": 7,
-   "id": "82ef04ab",
-   "metadata": {},
-   "outputs": [],
-   "source": [
-    "pancakeswap_v3_exchange = PancakeswapV3()\n",
-    "assert (pancakeswap_v3_exchange.get_abi() == PANCAKESWAP_V3_POOL_ABI)\n",
-    "assert (pancakeswap_v3_exchange.get_fee('', mocked_contract) == (mocked_contract.functions.fee().call(), (float(mocked_contract.functions.fee().call()) / 1000000.0)))\n",
-    "assert (pancakeswap_v3_exchange.get_tkn0('', mocked_contract, {}) == mocked_contract.functions.token0().call())"
-   ]
-  },
-  {
-   "cell_type": "markdown",
    "id": "dfa7e9fc",
    "metadata": {},
    "source": [
@@ -258,11 +198,7 @@
   },
   {
    "cell_type": "code",
-<<<<<<< HEAD
-   "execution_count": 8,
-=======
-   "execution_count": null,
->>>>>>> bbc38096
+   "execution_count": null,
    "id": "1765d5ff",
    "metadata": {
     "ExecuteTime": {
@@ -288,11 +224,7 @@
   },
   {
    "cell_type": "code",
-<<<<<<< HEAD
-   "execution_count": 9,
-=======
-   "execution_count": null,
->>>>>>> bbc38096
+   "execution_count": null,
    "id": "05e931be",
    "metadata": {
     "ExecuteTime": {
@@ -320,11 +252,7 @@
   },
   {
    "cell_type": "code",
-<<<<<<< HEAD
-   "execution_count": 10,
-=======
-   "execution_count": null,
->>>>>>> bbc38096
+   "execution_count": null,
    "id": "ed223a660ebc7420",
    "metadata": {
     "ExecuteTime": {
@@ -351,11 +279,7 @@
   },
   {
    "cell_type": "code",
-<<<<<<< HEAD
-   "execution_count": 11,
-=======
-   "execution_count": null,
->>>>>>> bbc38096
+   "execution_count": null,
    "id": "69f70b07",
    "metadata": {
     "ExecuteTime": {
@@ -381,11 +305,7 @@
   },
   {
    "cell_type": "code",
-<<<<<<< HEAD
-   "execution_count": 12,
-=======
-   "execution_count": null,
->>>>>>> bbc38096
+   "execution_count": null,
    "id": "62910e09",
    "metadata": {
     "ExecuteTime": {
@@ -411,11 +331,7 @@
   },
   {
    "cell_type": "code",
-<<<<<<< HEAD
-   "execution_count": 13,
-=======
-   "execution_count": null,
->>>>>>> bbc38096
+   "execution_count": null,
    "id": "cce5df61",
    "metadata": {
     "ExecuteTime": {
@@ -442,11 +358,7 @@
   },
   {
    "cell_type": "code",
-<<<<<<< HEAD
-   "execution_count": 14,
-=======
-   "execution_count": null,
->>>>>>> bbc38096
+   "execution_count": null,
    "id": "70948b0190d10035",
    "metadata": {
     "ExecuteTime": {
