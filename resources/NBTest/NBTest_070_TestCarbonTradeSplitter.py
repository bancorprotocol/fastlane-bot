--- conflicted
+++ resolved
@@ -29,7 +29,7 @@
 BANCOR_V2_NAME      = 'unique_id_1'
 CARBON_V1_NAME      = 'unique_id_2'
 PANCAKESWAP_V2_NAME = 'unique_id_3'
-ALTERED_CARBON = 'unique_id_4'
+CARBON_V1_D2_NAME   = 'unique_id_4'
 
 ETH_ADDRESS  = 'unique_id_11'
 WETH_ADDRESS = 'unique_id_22'
@@ -68,12 +68,7 @@
 
 @dataclass
 class Config:
-<<<<<<< HEAD
-    CARBON_V1_FORKS = [CARBON_V1_NAME]
-=======
-    ZERO_ADDRESS = NONE_ADDRESS
-    CARBON_V1_FORKS = [CARBON_V1_NAME, ALTERED_CARBON]
->>>>>>> ce7cb6a4
+    CARBON_V1_FORKS = [CARBON_V1_NAME, CARBON_V1_D2_NAME]
     NATIVE_GAS_TOKEN_ADDRESS = ETH_ADDRESS
     WRAPPED_GAS_TOKEN_ADDRESS = WETH_ADDRESS
     EXCHANGE_IDS = {}
@@ -99,8 +94,8 @@
         CID4: Pool(exchange_name=CARBON_V1_NAME     , tkn0_address=BNT_ADDRESS , tkn1_address=USDC_ADDRESS),
         CID5: Pool(exchange_name=PANCAKESWAP_V2_NAME, tkn0_address=WBTC_ADDRESS, tkn1_address=WETH_ADDRESS),
         CID6: Pool(exchange_name=BANCOR_V2_NAME     , tkn0_address=USDC_ADDRESS, tkn1_address=BNT_ADDRESS ),
-        CID7: Pool(exchange_name=ALTERED_CARBON, tkn0_address=WETH_ADDRESS, tkn1_address=WBTC_ADDRESS),
-        CID8: Pool(exchange_name=ALTERED_CARBON, tkn0_address=ETH_ADDRESS, tkn1_address=WBTC_ADDRESS),
+        CID7: Pool(exchange_name=CARBON_V1_D2_NAME  , tkn0_address=WETH_ADDRESS, tkn1_address=WBTC_ADDRESS),
+        CID8: Pool(exchange_name=CARBON_V1_D2_NAME  , tkn0_address=ETH_ADDRESS , tkn1_address=WBTC_ADDRESS),
     }
 
     def get_token(self, tkn_address):
@@ -309,6 +304,90 @@
     cid=CID1,
     tknin=WETH_ADDRESS,
     tknout=WBTC_ADDRESS,
+    amtin=80,
+    amtout=8,
+    _amtin_wei=80000000000000000000,
+    _amtout_wei=800000000,
+    tknin_dec_override=18,
+    tknout_dec_override=8,
+    tknin_addr_override=WETH_ADDRESS,
+    tknout_addr_override=WBTC_ADDRESS,
+    exchange_override=CARBON_V1_D2_NAME,
+    ConfigObj=cfg,
+    db=db,
+    raw_txs=dumps(
+        [
+            {
+                'cid': CID1,
+                'tknin': WETH_ADDRESS,
+                'tknout': WBTC_ADDRESS,
+                'amtin': 10,
+                'amtout': 1,
+                '_amtin_wei': 10000000000000000000,
+                '_amtout_wei': 100000000,
+            },
+            {
+                'cid': CID2,
+                'tknin': WETH_ADDRESS,
+                'tknout': WBTC_ADDRESS,
+                'amtin': 10,
+                'amtout': 1,
+                '_amtin_wei': 10000000000000000000,
+                '_amtout_wei': 100000000,
+            },
+            {
+                'cid': CID7,
+                'tknin': WETH_ADDRESS,
+                'tknout': WBTC_ADDRESS,
+                'amtin': 5,
+                'amtout': 0.5,
+                '_amtin_wei': 5000000000000000000,
+                '_amtout_wei': 50000000,
+            },
+            {
+                'cid': CID7,
+                'tknin': WETH_ADDRESS,
+                'tknout': WBTC_ADDRESS,
+                'amtin': 30,
+                'amtout': 3,
+                '_amtin_wei': 30000000000000000000,
+                '_amtout_wei': 300000000,
+            },
+            {
+                'cid': CID8,
+                'tknin': WETH_ADDRESS,
+                'tknout': WBTC_ADDRESS,
+                'amtin': 25,
+                'amtout': 2.5,
+                '_amtin_wei': 25000000000000000000,
+                '_amtout_wei': 250000000,
+            },
+        ]
+    ),
+)
+
+trade_instruction_8 = TradeInstruction(
+    cid=CID5,
+    tknin=WBTC_ADDRESS,
+    tknout=WETH_ADDRESS,
+    amtin=8,
+    amtout=80,
+    _amtin_wei=800000000,
+    _amtout_wei=80000000000000000000,
+    tknin_dec_override=8,
+    tknout_dec_override=18,
+    tknin_addr_override=WBTC_ADDRESS,
+    tknout_addr_override=WETH_ADDRESS,
+    exchange_override=PANCAKESWAP_V2_NAME,
+    ConfigObj=cfg,
+    db=db,
+    raw_txs=dumps([]),
+)
+
+trade_instruction_9 = TradeInstruction(
+    cid=CID1,
+    tknin=WETH_ADDRESS,
+    tknout=WBTC_ADDRESS,
     amtin=10,
     amtout=1,
     _amtin_wei=10000000000000000000,
@@ -330,7 +409,7 @@
     ),
 )
 
-trade_instruction_8 = TradeInstruction(
+trade_instruction_10 = TradeInstruction(
     cid=CID2,
     tknin=ETH_ADDRESS,
     tknout=WBTC_ADDRESS,
@@ -355,7 +434,7 @@
     ),
 )
 
-trade_instruction_9 = TradeInstruction(
+trade_instruction_11 = TradeInstruction(
     cid=CID5,
     tknin=WBTC_ADDRESS,
     tknout=WETH_ADDRESS,
@@ -373,7 +452,7 @@
     raw_txs=dumps([]),
 )
 
-trade_instruction_10 = TradeInstruction(
+trade_instruction_12 = TradeInstruction(
     cid=CID1,
     tknin=WETH_ADDRESS,
     tknout=WBTC_ADDRESS,
@@ -407,7 +486,7 @@
     ),
 )
 
-trade_instruction_11 = TradeInstruction(
+trade_instruction_13 = TradeInstruction(
     cid=CID2,
     tknin=ETH_ADDRESS,
     tknout=WBTC_ADDRESS,
@@ -441,7 +520,7 @@
     ),
 )
 
-trade_instruction_12 = TradeInstruction(
+trade_instruction_14 = TradeInstruction(
     cid=CID5,
     tknin=WBTC_ADDRESS,
     tknout=WETH_ADDRESS,
@@ -459,7 +538,7 @@
     raw_txs=dumps([]),
 )
 
-trade_instruction_13 = TradeInstruction(
+trade_instruction_15 = TradeInstruction(
     cid=CID3,
     tknin=BNT_ADDRESS,
     tknout=USDC_ADDRESS,
@@ -493,7 +572,7 @@
     ),
 )
 
-trade_instruction_14 = TradeInstruction(
+trade_instruction_16 = TradeInstruction(
     cid=CID6,
     tknin=USDC_ADDRESS,
     tknout=BNT_ADDRESS,
@@ -511,19 +590,14 @@
     raw_txs=dumps([]),
 )
 
-trade_instruction_15 = TradeInstruction(
+trade_instruction_17 = TradeInstruction(
     cid=CID1,
     tknin=WETH_ADDRESS,
     tknout=WBTC_ADDRESS,
-    amtin=80,
-    amtout=8,
-    _amtin_wei=80000000000000000000,
-    _amtout_wei=800000000,
-    tknin_dec_override=18,
-    tknout_dec_override=8,
-    tknin_addr_override=WETH_ADDRESS,
-    tknout_addr_override=WBTC_ADDRESS,
-    exchange_override=ALTERED_CARBON,
+    amtin=10,
+    amtout=1,
+    _amtin_wei=10000000000000000000,
+    _amtout_wei=100000000,
     ConfigObj=cfg,
     db=db,
     raw_txs=dumps(
@@ -537,15 +611,45 @@
                 '_amtin_wei': 10000000000000000000,
                 '_amtout_wei': 100000000,
             },
+        ]
+    ),
+)
+
+trade_instruction_18 = TradeInstruction(
+    cid=CID2,
+    tknin=ETH_ADDRESS,
+    tknout=WBTC_ADDRESS,
+    amtin=10,
+    amtout=1,
+    _amtin_wei=10000000000000000000,
+    _amtout_wei=100000000,
+    ConfigObj=cfg,
+    db=db,
+    raw_txs=dumps(
+        [
             {
                 'cid': CID2,
-                'tknin': WETH_ADDRESS,
-                'tknout': WBTC_ADDRESS,
-                'amtin': 10,
-                'amtout': 1,
-                '_amtin_wei': 10000000000000000000,
-                '_amtout_wei': 100000000,
-            },
+                'tknin': ETH_ADDRESS,
+                'tknout': WBTC_ADDRESS,
+                'amtin': 10,
+                'amtout': 1,
+                '_amtin_wei': 10000000000000000000,
+                '_amtout_wei': 100000000,
+            },
+        ]
+    ),
+)
+
+trade_instruction_19 = TradeInstruction(
+    cid=CID7,
+    tknin=WETH_ADDRESS,
+    tknout=WBTC_ADDRESS,
+    amtin=35,
+    amtout=3.5,
+    ConfigObj=cfg,
+    db=db,
+    raw_txs=dumps(
+        [
             {
                 'cid': CID7,
                 'tknin': WETH_ADDRESS,
@@ -564,140 +668,29 @@
                 '_amtin_wei': 30000000000000000000,
                 '_amtout_wei': 300000000,
             },
+        ]
+    ),
+)
+
+trade_instruction_20 = TradeInstruction(
+    cid=CID8,
+    tknin=ETH_ADDRESS,
+    tknout=WBTC_ADDRESS,
+    amtin=25,
+    amtout=2.5,
+    ConfigObj=cfg,
+    db=db,
+    raw_txs=dumps(
+        [
             {
                 'cid': CID8,
-                'tknin': WETH_ADDRESS,
+                'tknin': ETH_ADDRESS,
                 'tknout': WBTC_ADDRESS,
                 'amtin': 25,
                 'amtout': 2.5,
                 '_amtin_wei': 25000000000000000000,
                 '_amtout_wei': 250000000,
             },
-
-        ]
-    ),
-)
-
-trade_instruction_16 = TradeInstruction(
-    cid=CID5,
-    tknin=WBTC_ADDRESS,
-    tknout=WETH_ADDRESS,
-    amtin=8,
-    amtout=80,
-    _amtin_wei=800000000,
-    _amtout_wei=80000000000000000000,
-    tknin_dec_override=8,
-    tknout_dec_override=18,
-    tknin_addr_override=WBTC_ADDRESS,
-    tknout_addr_override=WETH_ADDRESS,
-    exchange_override=PANCAKESWAP_V2_NAME,
-    ConfigObj=cfg,
-    db=db,
-    raw_txs=dumps([]),
-)
-
-trade_instruction_19 = TradeInstruction(
-    cid=CID7,
-    tknin=WETH_ADDRESS,
-    tknout=WBTC_ADDRESS,
-    amtin=35,
-    amtout=3.5,
-    ConfigObj=cfg,
-    db=db,
-    raw_txs=dumps(
-        [
-            {
-                'cid': CID7,
-                'tknin': WETH_ADDRESS,
-                'tknout': WBTC_ADDRESS,
-                'amtin': 5,
-                'amtout': 0.5,
-                '_amtin_wei': 5000000000000000000,
-                '_amtout_wei': 50000000,
-            },
-            {
-                'cid': CID7,
-                'tknin': WETH_ADDRESS,
-                'tknout': WBTC_ADDRESS,
-                'amtin': 30,
-                'amtout': 3,
-                '_amtin_wei': 30000000000000000000,
-                '_amtout_wei': 300000000,
-            },
-
-        ]
-    ),
-)
-
-trade_instruction_20 = TradeInstruction(
-    cid=CID8,
-    tknin=ETH_ADDRESS,
-    tknout=WBTC_ADDRESS,
-    amtin=25,
-    amtout=2.5,
-    ConfigObj=cfg,
-    db=db,
-    raw_txs=dumps(
-        [
-            {
-                'cid': CID8,
-                'tknin': ETH_ADDRESS,
-                'tknout': WBTC_ADDRESS,
-                'amtin': 25,
-                'amtout': 2.5,
-                '_amtin_wei': 25000000000000000000,
-                '_amtout_wei': 250000000,
-            },
-
-        ]
-    ),
-)
-trade_instruction_17 = TradeInstruction(
-    cid=CID1,
-    tknin=WETH_ADDRESS,
-    tknout=WBTC_ADDRESS,
-    amtin=10,
-    amtout=1,
-    _amtin_wei=10000000000000000000,
-    _amtout_wei=100000000,
-    ConfigObj=cfg,
-    db=db,
-    raw_txs=dumps(
-        [
-            {
-                'cid': CID1,
-                'tknin': WETH_ADDRESS,
-                'tknout': WBTC_ADDRESS,
-                'amtin': 10,
-                'amtout': 1,
-                '_amtin_wei': 10000000000000000000,
-                '_amtout_wei': 100000000,
-            },
-        ]
-    ),
-)
-
-trade_instruction_18 = TradeInstruction(
-    cid=CID2,
-    tknin=ETH_ADDRESS,
-    tknout=WBTC_ADDRESS,
-    amtin=10,
-    amtout=1,
-    _amtin_wei=10000000000000000000,
-    _amtout_wei=100000000,
-    ConfigObj=cfg,
-    db=db,
-    raw_txs=dumps(
-        [
-            {
-                'cid': CID2,
-                'tknin': ETH_ADDRESS,
-                'tknout': WBTC_ADDRESS,
-                'amtin': 10,
-                'amtout': 1,
-                '_amtin_wei': 10000000000000000000,
-                '_amtout_wei': 100000000,
-            },
         ]
     ),
 )
@@ -705,24 +698,23 @@
 test_cases = [
     {
         'trade_instructions': [trade_instruction_0, trade_instruction_3],
-        'expected_trade_instructions': [trade_instruction_7, trade_instruction_8, trade_instruction_9]
+        'expected_trade_instructions': [trade_instruction_9, trade_instruction_10, trade_instruction_11]
     },
     {
         'trade_instructions': [trade_instruction_1, trade_instruction_3],
-        'expected_trade_instructions': [trade_instruction_10, trade_instruction_9]
+        'expected_trade_instructions': [trade_instruction_12, trade_instruction_11]
     },
     {
         'trade_instructions': [trade_instruction_2, trade_instruction_4],
-        'expected_trade_instructions': [trade_instruction_11, trade_instruction_12]
+        'expected_trade_instructions': [trade_instruction_13, trade_instruction_14]
     },
     {
         'trade_instructions': [trade_instruction_5, trade_instruction_6],
-        'expected_trade_instructions': [trade_instruction_13, trade_instruction_14]
+        'expected_trade_instructions': [trade_instruction_15, trade_instruction_16]
     },
     {
-        'input': [trade_instruction_15, trade_instruction_16],
-        'expected_output': [trade_instruction_17, trade_instruction_18, trade_instruction_19, trade_instruction_20,
-                            trade_instruction_16]
+        'trade_instructions': [trade_instruction_7, trade_instruction_8],
+        'expected_trade_instructions': [trade_instruction_17, trade_instruction_18, trade_instruction_19, trade_instruction_20, trade_instruction_8]
     },
 ]
 
