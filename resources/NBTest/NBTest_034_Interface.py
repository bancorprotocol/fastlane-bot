# ---
# jupyter:
#   jupytext:
#     formats: ipynb,py:light
#     text_representation:
#       extension: .py
#       format_name: light
#       format_version: '1.5'
#       jupytext_version: 1.15.2
#   kernelspec:
#     display_name: Python 3 (ipykernel)
#     language: python
#     name: python3
# ---

# +

from unittest.mock import MagicMock
from unittest.mock import Mock

from fastlane_bot import Bot
from fastlane_bot.events.exchanges import UniswapV2, UniswapV3, SushiswapV2, CarbonV1, BancorV3
from fastlane_bot.events.interface import QueryInterface, Token
from fastlane_bot.tools.cpc import ConstantProductCurve as CPC

print("{0.__name__} v{0.__VERSION__} ({0.__DATE__})".format(CPC))
print("{0.__name__} v{0.__VERSION__} ({0.__DATE__})".format(Bot))
print("{0.__name__} v{0.__VERSION__} ({0.__DATE__})".format(UniswapV2))
print("{0.__name__} v{0.__VERSION__} ({0.__DATE__})".format(UniswapV3))
print("{0.__name__} v{0.__VERSION__} ({0.__DATE__})".format(SushiswapV2))
print("{0.__name__} v{0.__VERSION__} ({0.__DATE__})".format(CarbonV1))
print("{0.__name__} v{0.__VERSION__} ({0.__DATE__})".format(BancorV3))
print("{0.__name__} v{0.__VERSION__} ({0.__DATE__})".format(QueryInterface))
print("{0.__name__} v{0.__VERSION__} ({0.__DATE__})".format(Token))

from fastlane_bot.testing import *

#plt.style.use('seaborn-dark')
plt.rcParams['figure.figsize'] = [12,6]
from fastlane_bot import __VERSION__
require("3.0", __VERSION__)
# -

cfg_mock = Mock()
cfg_mock.logger = MagicMock()
cfg_mock.GAS_TKN_IN_FLASHLOAN_TOKENS = False
qi = QueryInterface(mgr=None, ConfigObj=cfg_mock)
qi.state = [{'exchange_name': 'uniswap_v2', 'address': '0x123', 'tkn0_key': 'TKN-0x123', 'tkn1_key': 'TKN-0x456', 'pair_name': 'Pair-0x789', 'liquidity': 10}, {'exchange_name': 'sushiswap_v2', 'address': '0xabc', 'tkn0_key': 'TKN-0xabc', 'tkn1_key': 'TKN-0xdef', 'pair_name': 'Pair-0xghi', 'liquidity': 0}]

# ## test_remove_unsupported_exchanges

qi.exchanges = ['uniswap_v2', 'fakeswap']
qi.remove_unsupported_exchanges()
assert (len(qi.state) == 1)

# ## test_has_balance

qi.state = [{'exchange_name': 'uniswap_v2', 'address': '0x123', 'tkn0_key': 'TKN-0x123', 'tkn1_key': 'TKN-0x456', 'pair_name': 'Pair-0x789', 'liquidity': 10}, {'exchange_name': 'sushiswap_v2', 'address': '0xabc', 'tkn0_key': 'TKN-0xabc', 'tkn1_key': 'TKN-0xdef', 'pair_name': 'Pair-0xghi', 'liquidity': 0}]
assert (qi.has_balance(qi.state[0], ['liquidity']) == True)
assert (qi.has_balance(qi.state[1], ['liquidity']) == False)

# ## test_filter_pools

assert (len(qi.filter_pools('uniswap_v2')) == 1)

# ## test_cleanup_token_key

assert (qi.cleanup_token_key('TKN-Hello-0x123') == 'TKN_Hello-0x123')

# ## test_update_state

new_state = [{'exchange_name': 'bancor_v2', 'address': '0xabc', 'tkn0_key': 'TKN-0xabc', 'tkn1_key': 'TKN-0xdef', 'pair_name': 'Pair-0xghi', 'liquidity': 10}]
qi.update_state(new_state)

# ## test_get_token

<<<<<<< HEAD
new_state = {'fee':'0','exchange_name': 'bancor_v2', 'address': '0xabc', 'tkn0_key': 'TKN-0x123', 'tkn1_key': 'TKN-0xdef', 'pair_name': 'Pair-0xghi', 'liquidity': 10, 'tkn0_decimals': 18, 'tkn1_decimals': 6, 'tkn0_symbol': 'ETH', 'tkn1_symbol': 'USDC', 'tkn0_address': 'Ox9er', 'tkn1_address': 'Ox8er'}
new_state['descr'] = new_state['exchange_name'] + ' ' + new_state['pair_name'] + ' ' + new_state['fee']
qi.update_state([new_state])
=======
# +
new_state = [{'exchange_name': 'bancor_v2', 'address': '0xabc', 'descr': 'TKN-0x123/TKN-0xdef', 'tkn0_key': 'TKN-0x123', 'tkn1_key': 'TKN-0xdef', 'pair_name': 'Pair-0xghi', 'liquidity': 10}]
qi.update_state(new_state)
>>>>>>> 07d5e623
token = qi.get_token('TKN-0x123')

assert isinstance(token, Token)
# -

# ## test_get_pool

new_state = [{'last_updated_block': 17614344, 'address': '0xC537e898CD774e2dCBa3B14Ea6f34C93d5eA45e1', 'exchange_name': 'carbon_v1', 'tkn0_address': '0xEeeeeEeeeEeEeeEeEeEeeEEEeeeeEeeeeeeeEEeE', 'tkn1_address': '0xA0b86991c6218b36c1d19D4a2e9Eb0cE3606eB48', 'tkn0_symbol': 'ETH', 'tkn1_symbol': 'USDC', 'tkn0_decimals': 18, 'tkn1_decimals': 6, 'cid': 1701411834604692317316873037158841057365, 'tkn0_key': 'ETH-EEeE', 'tkn1_key': 'USDC-eB48', 'pair_name': 'ETH-EEeE/USDC-eB48', 'fee_float': 0.002, 'fee': '0.002', 'descr': 'carbon_v1 ETH-EEeE/USDC-eB48 0.002', 'y_0': 9882507039899549, 'y_1': 0, 'z_0': 9882507039899549, 'z_1': 17936137, 'A_0': 0, 'A_1': 99105201, 'B_0': 0, 'B_1': 11941971885}]
qi.update_state(new_state)
pool = qi.get_pool(cid=1701411834604692317316873037158841057365)<|MERGE_RESOLUTION|>--- conflicted
+++ resolved
@@ -6,17 +6,19 @@
 #       extension: .py
 #       format_name: light
 #       format_version: '1.5'
-#       jupytext_version: 1.15.2
+#       jupytext_version: 1.14.5
 #   kernelspec:
-#     display_name: Python 3 (ipykernel)
+#     display_name: Python 3
 #     language: python
 #     name: python3
 # ---
 
 # +
-
+from dataclasses import asdict
 from unittest.mock import MagicMock
 from unittest.mock import Mock
+
+import pytest
 
 from fastlane_bot import Bot
 from fastlane_bot.events.exchanges import UniswapV2, UniswapV3, SushiswapV2, CarbonV1, BancorV3
@@ -74,15 +76,9 @@
 
 # ## test_get_token
 
-<<<<<<< HEAD
-new_state = {'fee':'0','exchange_name': 'bancor_v2', 'address': '0xabc', 'tkn0_key': 'TKN-0x123', 'tkn1_key': 'TKN-0xdef', 'pair_name': 'Pair-0xghi', 'liquidity': 10, 'tkn0_decimals': 18, 'tkn1_decimals': 6, 'tkn0_symbol': 'ETH', 'tkn1_symbol': 'USDC', 'tkn0_address': 'Ox9er', 'tkn1_address': 'Ox8er'}
-new_state['descr'] = new_state['exchange_name'] + ' ' + new_state['pair_name'] + ' ' + new_state['fee']
-qi.update_state([new_state])
-=======
 # +
 new_state = [{'exchange_name': 'bancor_v2', 'address': '0xabc', 'descr': 'TKN-0x123/TKN-0xdef', 'tkn0_key': 'TKN-0x123', 'tkn1_key': 'TKN-0xdef', 'pair_name': 'Pair-0xghi', 'liquidity': 10}]
 qi.update_state(new_state)
->>>>>>> 07d5e623
 token = qi.get_token('TKN-0x123')
 
 assert isinstance(token, Token)
@@ -92,4 +88,5 @@
 
 new_state = [{'last_updated_block': 17614344, 'address': '0xC537e898CD774e2dCBa3B14Ea6f34C93d5eA45e1', 'exchange_name': 'carbon_v1', 'tkn0_address': '0xEeeeeEeeeEeEeeEeEeEeeEEEeeeeEeeeeeeeEEeE', 'tkn1_address': '0xA0b86991c6218b36c1d19D4a2e9Eb0cE3606eB48', 'tkn0_symbol': 'ETH', 'tkn1_symbol': 'USDC', 'tkn0_decimals': 18, 'tkn1_decimals': 6, 'cid': 1701411834604692317316873037158841057365, 'tkn0_key': 'ETH-EEeE', 'tkn1_key': 'USDC-eB48', 'pair_name': 'ETH-EEeE/USDC-eB48', 'fee_float': 0.002, 'fee': '0.002', 'descr': 'carbon_v1 ETH-EEeE/USDC-eB48 0.002', 'y_0': 9882507039899549, 'y_1': 0, 'z_0': 9882507039899549, 'z_1': 17936137, 'A_0': 0, 'A_1': 99105201, 'B_0': 0, 'B_1': 11941971885}]
 qi.update_state(new_state)
-pool = qi.get_pool(cid=1701411834604692317316873037158841057365)+pool = qi.get_pool(cid=1701411834604692317316873037158841057365)
+
