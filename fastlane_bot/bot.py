"""
Main integration point for the bot optimizer and other infrastructure.

[DOC-TODO-OPTIONAL-longer description in rst format]

---
(c) Copyright Bprotocol foundation 2023-24.
All rights reserved.
Licensed under MIT.

                      ,(&@(,,,,,,,,,,,,,,,,,,,,,,,,,,,,,,,
               ,%@@@@@@@@@@,,,,,,,,,,,,,,,,,,,,,,,,,,,,,,,.
          @@@@@@@@@@@@@@@@@&,,,,,,,,,,,,,,,,,,,,,,,,,,,,,,,.
          @@@@@@@@@@@@@@@@@@/,,,,,,,,,,,,,,,,,,,,,,,,,,,,,,,
          @@@@@@@@@@@@@@@@@@@,,,,,,,,,,,,,,,,,,,,,,,,,,,,,,,,
          @@@@@@@@@@@@@@@@@@@%,,,,,,,,,,,,,,,,,,,,,,,,,,,,,,,,
          @@@@@@@@@@@@@@@@@@@@@@@@@@@@@@@@@@@@@@@@@@@@@@@@@@@.
          @@@@@@@@@@@@@@@@@@@@@@@@@@@@@@@@@@@@@@@@@@@@@@@@@.
      (((((((((&@@@@@@@@@@@@@@@@@@@@@@@@@@@(,,,,,,,%@@@@@,
      (((((((((@@@@@@@@@@@@@@@@@@@@@@@@@@((((,,,,,,,#@@.
     ,((((((((#@@@@@@@@@@@/////////////((((((/,,,,,,,,
     *((((((((#@@@@@@@@@@@#,,,,,,,,,,,,/((((((/,,,,,,,,
     /((((((((#@@@@@@@@@@@@*,,,,,,,,,,,,(((((((*,,,,,,,,
     (((((((((%@@@@@@@@@@@@&,,,,,,,,,,,,/(((((((,,,,,,,,,.
    .(((((((((&@@@@@@@@@@@@@/,,,,,,,,,,,,((((((((,,,,,,,,,,
    *(((((((((@@@@@@@@@@@@@@@,,,,,,,,,,,,*((((((((,,,,,,,,,,
    /((((((((#@@@@@@@@@@@@@@@@/,,,,,,,,,,,((((((((/,,,,,,,,,,.
    (((((((((%@@@@@@@@@@@@@@@@@(,,,,,,,,,,*((((((((/,,,,,,,,,,,
    (((((((((%@@@@@@@@@@@@@@@@@@%,,,,,,,,,,(((((((((*,,,,,,,,,,,
    ,(((((((((&@@@@@@@@@@@@@@@@@@@&,,,,,,,,,*(((((((((*,,,,,,,,,,,.
    ((((((((((@@@@@@@@@@@@@@@@@@@@@@*,,,,,,,,((((((((((,,,,,,,,,,,,,
    ((((((((((@@@@@@@@@@@@@@@@@@@@@@@(,,,,,,,*((((((((((,,,,,,,,,,,,,
    (((((((((#@@@@@@@@@@@@&#(((((((((/,,,,,,,,/((((((((((,,,,,,,,,,,,,
    %@@@@@@@@@@@@@@@@@@((((((((((((((/,,,,,,,,*(((((((#&@@@@@@@@@@@@@.
    &@@@@@@@@@@@@@@@@@@#((((((((((((*,,,,,,,,,/((((%@@@@@@@@@@@@@%
     &@@@@@@@@@@@@@@@@@@%(((((((((((*,,,,,,,,,*(#@@@@@@@@@@@@@@*
     /@@@@@@@@@@@@@@@@@@@%((((((((((*,,,,,,,,,,,,,,,,,,,,,,,,,
     %@@@@@@@@@@@@@@@@@@@@&(((((((((*,,,,,,,,,,,,,,,,,,,,,,,,,,
     @@@@@@@@@@@@@@@@@@@@@@@((((((((,,,,,,,,,,,,,,,,,,,,,,,,,,,,
    ,@@@@@@@@@@@@@@@@@@@@@@@@#((((((,,,,,,,,,,,,,,,,,,,,,,,,,,,,,
    #@@@@@@@@@@@@@@@@@@@@@@@@@#(((((,,,,,,,,,,,,,,,,,,,,,,,,,,,,,.
    &@@@@@@@@@@@@@@@@@@@@@@@@@@%((((,,,,,,,,,,,,,,,,,,,,,,,,,,,,,,
    @@@@@@@@@@@@@@@@@@@@@@@@@@@@&(((,,,,,,,,,,,,,,,,,,,,,,,,,,,,,,,
    (@@@@@@@@@@@@@@@@@@@@@@@@@@@@@@((,,,,,,,,,,,,,,,,,,,,,,,,,,,,,,,,
"""
__VERSION__ = "3-b2.2"
__DATE__ = "20/June/2023"

import random
import json
import os
from _decimal import Decimal
from dataclasses import dataclass, asdict, field
from datetime import datetime
from typing import Generator, List, Dict, Tuple, Any, Callable
from typing import Optional

import fastlane_bot
from fastlane_bot.config import Config
from fastlane_bot.helpers import (
    TxRouteHandler,
    TxHelpers,
    TradeInstruction,
    Univ3Calculator,
    add_wrap_or_unwrap_trades_to_route,
    split_carbon_trades
)
from fastlane_bot.helpers.routehandler import maximize_last_trade_per_tkn
from fastlane_bot.tools.cpc import ConstantProductCurve as CPC, CPCContainer, T
from fastlane_bot.tools.optimizer import CPCArbOptimizer
from .config.constants import FLASHLOAN_FEE_MAP
from .events.interface import QueryInterface
from .modes.pairwise_multi import FindArbitrageMultiPairwise
from .modes.pairwise_multi_all import FindArbitrageMultiPairwiseAll
from .modes.pairwise_multi_pol import FindArbitrageMultiPairwisePol
from .modes.pairwise_single import FindArbitrageSinglePairwise
from .modes.triangle_multi import ArbitrageFinderTriangleMulti
from .modes.triangle_single import ArbitrageFinderTriangleSingle
from .modes.triangle_bancor_v3_two_hop import ArbitrageFinderTriangleBancor3TwoHop
from .utils import num_format, log_format, num_format_float


@dataclass
class CarbonBotBase:
    """
    Base class for the business logic of the bot.

    Attributes
    ----------
    db: DatabaseManager
        the database manager.
    TxRouteHandlerClass
        ditto (default: TxRouteHandler).
    TxHelpersClass:
        ditto (default: TxHelpers).

    """

    __VERSION__ = __VERSION__
    __DATE__ = __DATE__

    db: QueryInterface = field(init=False)
    TxRouteHandlerClass: any = None
    TxHelpersClass: any = None
    ConfigObj: Config = None
    usd_gas_limit: int = 150
    min_profit: int = 60
    polling_interval: int = None

    def __post_init__(self):
        """
        The post init method.
        """

        if self.ConfigObj is None:
            self.ConfigObj = Config()

<<<<<<< HEAD
        # TODO: self.c, self.C and self.ConfigObj are all the same
        self.c = self.ConfigObj

=======
>>>>>>> df7006db
        assert (
            self.polling_interval is None
        ), "polling_interval is now a parameter to run"

        # TODO: Why do we need TxRouteHandlerClass as a parameter?
        if self.TxRouteHandlerClass is None:
            self.TxRouteHandlerClass = TxRouteHandler

        # TODO: Why do we need TxHelpersClass as a parameter?
        if self.TxHelpersClass is None:
            self.TxHelpersClass = TxHelpers(cfg=self.ConfigObj)

        self.db = QueryInterface(ConfigObj=self.ConfigObj)
        self.RUN_FLASHLOAN_TOKENS = [*self.ConfigObj.CHAIN_FLASHLOAN_TOKENS.values()]

    @property
    def C(self) -> Config:
        """
        Convenience method self.ConfigObj
        """
        return self.ConfigObj

    @staticmethod
    def versions():
        """
        Returns the versions of the module and its Carbon dependencies.
        """
        s = [f"fastlane_bot v{__VERSION__} ({__DATE__})"]
        s += ["carbon v{0.__VERSION__} ({0.__DATE__})".format(CPC)]
        s += ["carbon v{0.__VERSION__} ({0.__DATE__})".format(CPCArbOptimizer)]
        return s

    UDTYPE_FROM_CONTRACTS = "from_contracts"
    UDTYPE_FROM_EVENTS = "from_events"

    def get_curves(self) -> CPCContainer:
        """
        Gets the curves from the database.

        Returns
        -------
        CPCContainer
            The container of curves.
        """
        self.db.refresh_pool_data()
        pools_and_tokens = self.db.get_pool_data_with_tokens()
        curves = []
        tokens = self.db.get_tokens()
        ADDRDEC = {t.address: (t.address, int(t.decimals)) for t in tokens}

        for p in pools_and_tokens:
            try:
                p.ADDRDEC = ADDRDEC
                curves += [
                    curve for curve in p.to_cpc()
                    if all(curve.params[tkn] not in self.ConfigObj.TAX_TOKENS for tkn in ['tknx_addr', 'tkny_addr'])
                ]
            except NotImplementedError as e:
                # Currently not supporting Solidly V2 Stable pools. This will be removed when support is added, but for now the error message is suppressed.
                if "Stable Solidly V2" in str(e):
                    continue
                else:
                    self.ConfigObj.logger.error(
                        f"[bot.get_curves] Pool type not yet supported, error: {e}\n"
                    )
            except ZeroDivisionError as e:
                self.ConfigObj.logger.error(
                    f"[bot.get_curves] MUST FIX INVALID CURVE {p} [{e}]\n"
                )
            except CPC.CPCValidationError as e:
                self.ConfigObj.logger.error(
                    f"[bot.get_curves] MUST FIX INVALID CURVE {p} [{e}]\n"
                )
            except TypeError as e:
                # TODO: remove if
                if fastlane_bot.__version__ not in ["3.0.31", "3.0.32"]:
                    self.ConfigObj.logger.error(
                        f"[bot.get_curves] MUST FIX DECIMAL ERROR CURVE {p} [{e}]\n"
                    )
            except p.DoubleInvalidCurveError as e:
                self.ConfigObj.logger.error(
                    f"[bot.get_curves] MUST FIX DOUBLE INVALID CURVE {p} [{e}]\n"
                )
            except Univ3Calculator.DecimalsMissingError as e:
                self.ConfigObj.logger.error(
                    f"[bot.get_curves] MUST FIX DECIMALS MISSING [{e}]\n"
                )
            except Exception as e:
                # TODO: unexpected Exception should possible raise
                self.ConfigObj.logger.error(
                    f"[bot.get_curves] MUST FIX UNEXPECTED ERROR converting pool to curve {p}\n[ERR={e}]\n\n"
                )

        return CPCContainer(curves)


# TODO: Why do we need a class hierarchy here?

@dataclass
class CarbonBot(CarbonBotBase):
    """
    A class that handles the business logic of the bot.

    MAIN ENTRY POINTS
    :run:               Runs the bot.
    """

    RUN_POLLING_INTERVAL = 60  # default polling interval in seconds
    SCALING_FACTOR = 0.999
    AO_TOKENS = "tokens"
    AO_CANDIDATES = "candidates"
    BNT_ETH_CID = "0xc4771395e1389e2e3a12ec22efbb7aff5b1c04e5ce9c7596a82e9dc8fdec725b"

    ARB_FINDER = {
        "single": FindArbitrageSinglePairwise,
        "multi": FindArbitrageMultiPairwise,
        "triangle": ArbitrageFinderTriangleSingle,
        "multi_triangle": ArbitrageFinderTriangleMulti,
        "b3_two_hop": ArbitrageFinderTriangleBancor3TwoHop,
        "multi_pairwise_pol": FindArbitrageMultiPairwisePol,
        "multi_pairwise_all": FindArbitrageMultiPairwiseAll,
    }

    def __post_init__(self):
        super().__post_init__()

    class NoArbAvailable(Exception):
        pass

    def _simple_ordering_by_src_token(
        self, best_trade_instructions_dic, best_src_token
    ):
        """
        Reorders a trade_instructions_dct so that all items where the best_src_token is the tknin are before others
        """
        if best_trade_instructions_dic is None:
            raise self.NoArbAvailable(f"No arb available for token {best_src_token}")
        src_token_instr = [
            x for x in best_trade_instructions_dic if x["tknin"] == best_src_token
        ]
        non_src_token_instr = [
            x
            for x in best_trade_instructions_dic
            if (x["tknin"] != best_src_token and x["tknout"] != best_src_token)
        ]
        src_token_end = [
            x for x in best_trade_instructions_dic if x["tknout"] == best_src_token
        ]
        ordered_trade_instructions_dct = (
            src_token_instr + non_src_token_instr + src_token_end
        )

        tx_in_count = len(src_token_instr)
        return ordered_trade_instructions_dct, tx_in_count

    def _basic_scaling(self, best_trade_instructions_dic, best_src_token):
        """
        For items in the trade_instruction_dic scale the amtin by 0.999 if its the src_token
        """
        scaled_best_trade_instructions_dic = [
            dict(x.items()) for x in best_trade_instructions_dic
        ]
        for item in scaled_best_trade_instructions_dic:
            if item["tknin"] == best_src_token:
                item["amtin"] *= self.SCALING_FACTOR

        return scaled_best_trade_instructions_dic

    def _convert_trade_instructions(
        self, trade_instructions_dic: List[Dict[str, Any]]
    ) -> List[TradeInstruction]:
        """
        Converts the trade instructions dictionaries into `TradeInstruction` objects.

        Parameters
        ----------
        trade_instructions_dic: List[Dict[str, Any]]
            The trade instructions dictionaries.

        Returns
        -------
        List[Dict[str, Any]]
            The trade instructions.
        """
        errorless_trade_instructions_dicts = [
            {k: v for k, v in trade_instructions_dic[i].items() if k != "error"}
            for i in range(len(trade_instructions_dic))
        ]
        result = (
            {
                **ti,
                "raw_txs": "[]",
                "pair_sorting": "",
                "ConfigObj": self.ConfigObj,
                "db": self.db,
            }
            for ti in errorless_trade_instructions_dicts
            if ti is not None
        )
        result = self._add_strategy_id_to_trade_instructions_dic(result)
        result = [TradeInstruction(**ti) for ti in result]
        return result

    def _add_strategy_id_to_trade_instructions_dic(
        self, trade_instructions_dic: Generator
    ) -> List[Dict[str, Any]]:
        lst = []
        for ti in trade_instructions_dic:
            cid = ti["cid"].split('-')[0]
            ti["strategy_id"] = self.db.get_pool(
                cid=cid
            ).strategy_id
            lst.append(ti)
        return lst

    @dataclass
    class ArbCandidate:
        """
        The arbitrage candidates.
        """

        result: any
        constains_carbon: bool = None
        best_profit_usd: float = None

        @property
        def r(self):
            return self.result

    def _get_deadline(self, block_number) -> int:
        """
        Gets the deadline for a transaction.

        Returns
        -------
        int
            The deadline (as UNIX epoch).
        """
        block_number = (
            self.ConfigObj.w3.eth.block_number if block_number is None else block_number
        )
        return (
            self.ConfigObj.w3.eth.get_block(block_number).timestamp
            + self.ConfigObj.DEFAULT_BLOCKTIME_DEVIATION
        )

    @classmethod
    def _get_arb_finder(cls, arb_mode: str) -> Callable:
        return cls.ARB_FINDER[arb_mode]

    def _find_arbitrage(
        self,
        flashloan_tokens: List[str],
        CCm: CPCContainer,
        arb_mode: str,
        randomizer: int
    ) -> dict:
        random_mode = self.AO_CANDIDATES if randomizer else None
        arb_finder = self._get_arb_finder(arb_mode)(
            flashloan_tokens=flashloan_tokens,
            CCm=CCm,
            mode="bothin",
            result=random_mode,
            ConfigObj=self.ConfigObj,
        )
        return {"finder": arb_finder, "r": arb_finder.find_arbitrage()}

    def _run(
        self,
        flashloan_tokens: List[str],
        CCm: CPCContainer,
        *,
        arb_mode: str,
        randomizer: int,
        data_validator=False,
        replay_mode: bool = False,
<<<<<<< HEAD
    ) -> Optional[str]: 
=======
    ):
>>>>>>> df7006db
        """
        Runs the bot.

        Parameters
        ----------
        flashloan_tokens: List[str]
            The tokens to flashloan.
        CCm: CPCContainer
            The container.
        arb_mode: str
            The arbitrage mode.
        randomizer: int
            randomizer (int): The number of arb opportunities to randomly pick from, sorted by expected profit.
        data_validator: bool
            If extra data validation should be performed

<<<<<<< HEAD
        Returns
        -------
        Optional[str]
            Transaction hash or None

=======
>>>>>>> df7006db
        """
        arbitrage = self._find_arbitrage(flashloan_tokens=flashloan_tokens, CCm=CCm, arb_mode=arb_mode, randomizer=randomizer)
        finder, r = [arbitrage[key] for key in ["finder", "r"]]

        if r is None or len(r) == 0:
            self.ConfigObj.logger.info("[bot._run] No eligible arb opportunities.")
            return

        self.ConfigObj.logger.info(
            f"[bot._run] Found {len(r)} eligible arb opportunities."
        )
        r = self.randomize(arb_opps=r, randomizer=randomizer)

        if data_validator:
            r = self.validate_optimizer_trades(arb_opp=r, arb_finder=finder)
            if r is None:
                self.ConfigObj.logger.warning(
                    "[bot._run] Math validation eliminated arb opportunity, restarting."
                )
                return
            if replay_mode:
                pass
            elif self.validate_pool_data(arb_opp=r):
                self.ConfigObj.logger.debug(
                    "[bot._run] All data checks passed! Pools in sync!"
                )
            else:
                self.ConfigObj.logger.warning(
                    "[bot._run] Data validation failed. Updating pools and restarting."
                )
                return

        tx_hash, tx_receipt = self._handle_trade_instructions(CCm, arb_mode, r)

        if tx_hash:
            tx_status = ["failed", "succeeded"][tx_receipt["status"]] if tx_receipt else "pending"
            tx_details = json.dumps(tx_receipt, indent=4) if tx_receipt else "no receipt"
            self.ConfigObj.logger.info(f"Arbitrage transaction {tx_hash} {tx_status}")

            if self.logging_path:
                filename = f"tx_{datetime.now().strftime('%Y-%m-%d_%H-%M-%S')}.txt"
                with open(os.path.join(self.logging_path, filename), "w") as f:
                    f.write(f"{tx_hash} {tx_status}: {tx_details}")

    def validate_optimizer_trades(self, arb_opp, arb_finder):
        """
        Validates arbitrage trade input using equations that account for fees.
        This has limited coverage, but is very effective for the instances it covers.

        Parameters
        ----------
        arb_opp: tuple
            The tuple containing an arbitrage opportunity found by the Optimizer
        arb_finder: Any
            The Arb mode class that handles the differences required for each arb route.

        Returns
        -------
        tuple or None
        """

        (
            best_profit,
            best_trade_instructions_df,
            best_trade_instructions_dic,
            best_src_token,
            best_trade_instructions,
        ) = arb_opp

        (
            ordered_trade_instructions_dct,
            tx_in_count,
        ) = self._simple_ordering_by_src_token(
            best_trade_instructions_dic, best_src_token
        )
        cids = []
        for pool in ordered_trade_instructions_dct:
            pool_cid = pool["cid"]
            if "-0" in pool_cid or "-1" in pool_cid:
                self.ConfigObj.logger.debug(
                    f"[bot.validate_optimizer_trades] Math arb validation not currently supported for arbs with "
                    f"Carbon, returning to main flow."
                )
                return arb_opp
            cids.append(pool_cid)
        if len(cids) > 3:
            self.ConfigObj.logger.warning(
                f"[bot.validate_optimizer_trades] Math validation not supported for more than 3 pools, returning "
                f"to main flow."
            )
            return arb_opp
        max_trade_in = arb_finder.get_optimal_arb_trade_amts(
            cids=cids, flt=best_src_token
        )
        if max_trade_in is None:
            return None
        if type(max_trade_in) != float and type(max_trade_in) != int:
            return None
        if max_trade_in < 0.0:
            return None
        self.ConfigObj.logger.debug(
            f"[bot.validate_optimizer_trades] max_trade_in equation = {max_trade_in}, optimizer trade in = {ordered_trade_instructions_dct[0]['amtin']}"
        )
        ordered_trade_instructions_dct[0]["amtin"] = max_trade_in

        best_trade_instructions_dic = ordered_trade_instructions_dct

        return (
            best_profit,
            best_trade_instructions_df,
            best_trade_instructions_dic,
            best_src_token,
            best_trade_instructions,
        )

    def validate_pool_data(self, arb_opp):
        """
        Validates that the data for each pool in the arbitrage opportunity is fresh.

        Parameters
        ----------
        arb_opp: tuple
            The tuple containing an arbitrage opportunity found by the Optimizer

        Returns
        -------
        bool
        """
        self.ConfigObj.logger.info("[bot.validate_pool_data] Validating pool data...")
        (
            best_profit,
            best_trade_instructions_df,
            best_trade_instructions_dic,
            best_src_token,
            best_trade_instructions,
        ) = arb_opp
        for pool in best_trade_instructions_dic:
            pool_cid = pool["cid"].split("-")[0]
            strategy_id = pool["strategy_id"]
            current_pool = self.db.get_pool(cid=pool_cid)
            pool_info = {
                "cid": pool_cid,
                "strategy_id": strategy_id,
                "id": current_pool.id,
                "address": current_pool.address,
                "pair_name": current_pool.pair_name,
                "exchange_name": current_pool.exchange_name,
                "tkn0_address": current_pool.tkn0_address,
                "tkn1_address": current_pool.tkn1_address,
                "tkn0_symbol": current_pool.tkn0_symbol,
                "tkn1_symbol": current_pool.tkn1_symbol,
                "tkn0_decimals" : current_pool.tkn0_decimals,
                "tkn1_decimals": current_pool.tkn1_decimals,
            }

            fetched_pool = self.db.mgr.update_from_pool_info(pool_info=pool_info)
            if fetched_pool is None:
                self.ConfigObj.logger.error(
                    f"[bot.validate_pool_data] Could not fetch pool data for {pool_cid}"
                )

            ex_name = fetched_pool["exchange_name"]
            self._validate_pool_data_logging(pool_cid, fetched_pool)

            if ex_name == "bancor_v3":
                self._validate_pool_data_logging(pool_cid, fetched_pool)

            if current_pool.exchange_name in self.ConfigObj.CARBON_V1_FORKS:
                if (
                    current_pool.y_0 != fetched_pool["y_0"]
                    or current_pool.y_1 != fetched_pool["y_1"]
                ):
                    self.ConfigObj.logger.debug(
                        "[bot.validate_pool_data] Carbon pool not up to date, updating and restarting."
                    )
                    return False
            elif current_pool.exchange_name in [
                "balancer",
            ]:
                for idx, balance in enumerate(current_pool.token_balances):
                    if balance != fetched_pool[f"tkn{idx}_balance"]:
                        self.ConfigObj.logger.debug(
                            "[bot.validate_pool_data] Balancer pool not up to date, updating and restarting."
                        )
                        return False
            elif current_pool.exchange_name in self.ConfigObj.UNI_V3_FORKS:
                if (
                    current_pool.liquidity != fetched_pool["liquidity"]
                    or current_pool.sqrt_price_q96 != fetched_pool["sqrt_price_q96"]
                    or current_pool.tick != fetched_pool["tick"]
                ):
                    self.ConfigObj.logger.debug(
                        "[bot.validate_pool_data] UniV3 pool not up to date, updating and restarting."
                    )
                    return False

            elif (
                current_pool.tkn0_balance != fetched_pool["tkn0_balance"]
                or current_pool.tkn1_balance != fetched_pool["tkn1_balance"]
            ):
                self.ConfigObj.logger.debug(
                    f"[bot.validate_pool_data] {ex_name} pool not up to date, updating and restarting."
                )
                return False

        return True

    @staticmethod
    def randomize(arb_opps, randomizer: int = 1):
        """
        Sorts arb opportunities by profit, then returns a random element from the top N arbs, with N being the value input in randomizer.
        :param arb_opps: Arb opportunities
        :param randomizer: the number of arb ops to choose from after sorting by profit. For example, a value of 3 would be the top 3 arbs by profitability.
        returns:
            A randomly selected arb opportunity.

        """
        if arb_opps is None:
            return None
        if len(arb_opps) > 0:
            arb_opps.sort(key=lambda x: x[0], reverse=True)
            randomizer = min(max(randomizer, 1), len(arb_opps))
            top_n_arbs = arb_opps[:randomizer]
            return random.choice(top_n_arbs)
        else:
            return None

    def _validate_pool_data_logging(
        self, pool_cid: str, fetched_pool: Dict[str, Any]
    ) -> None:
        """
        Logs the pool data validation.

        Parameters
        ----------
        pool_cid: str
            The pool CID.
        fetched_pool: dict
            The fetched pool data.

        """
        self.ConfigObj.logger.debug(f"[bot.py validate] pool_cid: {pool_cid}")
        self.ConfigObj.logger.debug(
            f"[bot.py validate] fetched_pool: {fetched_pool['exchange_name']}"
        )
        self.ConfigObj.logger.debug(f"[bot.py validate] fetched_pool: {fetched_pool}")

    @staticmethod
    def _carbon_in_trade_route(trade_instructions: List[TradeInstruction]) -> bool:
        """
        Returns True if the exchange route includes Carbon
        """
        return any(trade.is_carbon for trade in trade_instructions)
    
    def get_prices_simple(self, CCm, tkn0, tkn1):
        curve_prices = [(x.params['exchange'],x.descr,x.cid,x.p) for x in CCm.bytknx(tkn0).bytkny(tkn1)]
        curve_prices += [(x.params['exchange'],x.descr,x.cid,1/x.p) for x in CCm.bytknx(tkn1).bytkny(tkn0)]
        return curve_prices
    
    # Global constant for Carbon Forks ordering
    CARBON_SORTING_ORDER = float('inf')

    # Create a sort order mapping function
    def create_sort_order(self, sort_sequence):
        # Create a dictionary mapping from sort sequence to indices, except for Carbon Forks
        return {key: index for index, key in enumerate(sort_sequence) if key not in self.ConfigObj.CARBON_V1_FORKS}

    # Define the sort key function separately
    def sort_key(self, item, sort_order):
        # Check if the item is Carbon Forks
        if item[0] in self.ConfigObj.CARBON_V1_FORKS:
            return self.CARBON_SORTING_ORDER
        # Otherwise, use the sort order from the dictionary, or a default high value
        return sort_order.get(item[0], self.CARBON_SORTING_ORDER - 1)

    # Define the custom sort function
    def custom_sort(self, data, sort_sequence):
        sort_order = self.create_sort_order(sort_sequence)
        return sorted(data, key=lambda item: self.sort_key(item, sort_order))

    def calculate_profit(
        self,
        CCm: CPCContainer,
        best_profit: Decimal,
        fl_token: str,
        flashloan_fee_amt: int = 0,
    ) -> Tuple[Decimal, Decimal, Decimal]:
        """
        Calculate the actual profit in USD.

        Parameters
        ----------
        CCm: CPCContainer
            The container.
        best_profit: Decimal
            The best profit.
        fl_token: str
            The flashloan token.
        flashloan_fee_amt: int
            The flashloan fee amount.

        Returns
        -------
        Tuple[Decimal, Decimal, Decimal]
            The updated best_profit, flt_per_bnt, and profit_usd.
        """
        self.ConfigObj.logger.debug(f"[bot.calculate_profit_usd] best_profit, fl_token, flashloan_fee_amt: {best_profit, fl_token, flashloan_fee_amt}")
        sort_sequence = ['bancor_v2','bancor_v3'] + self.ConfigObj.UNI_V2_FORKS + self.ConfigObj.UNI_V3_FORKS

        best_profit_fl_token = best_profit
        flashloan_fee_amt_fl_token = Decimal(str(flashloan_fee_amt))
        if fl_token not in [self.ConfigObj.WRAPPED_GAS_TOKEN_ADDRESS, self.ConfigObj.NATIVE_GAS_TOKEN_ADDRESS]:
            price_curves = self.get_prices_simple(CCm, self.ConfigObj.WRAPPED_GAS_TOKEN_ADDRESS, fl_token)
            sorted_price_curves = self.custom_sort(price_curves, sort_sequence)
            self.ConfigObj.logger.debug(f"[bot.calculate_profit sort_sequence] {sort_sequence}")
            self.ConfigObj.logger.debug(f"[bot.calculate_profit price_curves] {price_curves}")
            self.ConfigObj.logger.debug(f"[bot.calculate_profit sorted_price_curves] {sorted_price_curves}")
            if len(sorted_price_curves)>0:
                fltkn_gastkn_conversion_rate = sorted_price_curves[0][-1]
                flashloan_fee_amt_gastkn = Decimal(str(flashloan_fee_amt_fl_token)) / Decimal(str(fltkn_gastkn_conversion_rate))
                best_profit_gastkn = Decimal(str(best_profit_fl_token)) / Decimal(str(fltkn_gastkn_conversion_rate)) - flashloan_fee_amt_gastkn
                self.ConfigObj.logger.debug(f"[bot.calculate_profit] {fl_token, best_profit_fl_token, fltkn_gastkn_conversion_rate, best_profit_gastkn, 'GASTOKEN'}")
            else:
                self.ConfigObj.logger.error(
                    f"[bot.calculate_profit] Failed to get conversion rate for {fl_token} and {self.ConfigObj.WRAPPED_GAS_TOKEN_ADDRESS}. Raise"
                )
                raise
        else:
            best_profit_gastkn = best_profit_fl_token - flashloan_fee_amt_fl_token

        try:
            price_curves_usd = self.get_prices_simple(CCm, self.ConfigObj.WRAPPED_GAS_TOKEN_ADDRESS, self.ConfigObj.STABLECOIN_ADDRESS)
            sorted_price_curves_usd = self.custom_sort(price_curves_usd, sort_sequence)
            self.ConfigObj.logger.debug(f"[bot.calculate_profit price_curves_usd] {price_curves_usd}")
            self.ConfigObj.logger.debug(f"[bot.calculate_profit sorted_price_curves_usd] {sorted_price_curves_usd}")
            usd_gastkn_conversion_rate = Decimal(str(sorted_price_curves_usd[0][-1]))
        except Exception:
            usd_gastkn_conversion_rate = Decimal("NaN")

        best_profit_usd = best_profit_gastkn * usd_gastkn_conversion_rate
        self.ConfigObj.logger.debug(f"[bot.calculate_profit_usd] {'GASTOKEN', best_profit_gastkn, usd_gastkn_conversion_rate, best_profit_usd, 'USD'}")
        return best_profit_fl_token, best_profit_gastkn, best_profit_usd

    @staticmethod
    def update_log_dict(
        arb_mode: str,
        best_profit_gastkn: Decimal,
        best_profit_usd: Decimal,
        flashloan_tkn_profit: Decimal,
        calculated_trade_instructions: List[Any],
        fl_token: str,
    ) -> Dict[str, Any]:
        """
        Update the log dictionary.

        Parameters
        ----------
        arb_mode: str
            The arbitrage mode.
        best_profit: Decimal
            The best profit.
        best_profit_usd: Decimal
            The profit in USD.
        flashloan_tkn_profit: Decimal
            The profit from flashloan token.
        calculated_trade_instructions: List[Any]
            The calculated trade instructions.
        fl_token: str
            The flashloan token.

        Returns
        -------
        dict
            The updated log dictionary.
        """
        flashloans = [
            {
                "token": fl_token,
                "amount": num_format_float(calculated_trade_instructions[0].amtin),
                "profit": num_format_float(flashloan_tkn_profit),
            }
        ]
        log_dict = {
            "type": arb_mode,
            "profit_gas_token": num_format_float(best_profit_gastkn),
            "profit_usd": num_format_float(best_profit_usd),
            "flashloan": flashloans,
            "trades": [],
        }

        for idx, trade in enumerate(calculated_trade_instructions):
            tknin = {trade.tknin_symbol: trade.tknin} if trade.tknin_symbol != trade.tknin else trade.tknin
            tknout = {trade.tknout_symbol: trade.tknout} if trade.tknout_symbol != trade.tknout else trade.tknout
            log_dict["trades"].append(
                {
                    "trade_index": idx,
                    "exchange": trade.exchange_name,
                    "tkn_in": tknin,
                    "amount_in": num_format_float(trade.amtin),
                    "tkn_out": tknout,
                    "amt_out": num_format_float(trade.amtout),
                    "cid0": trade.cid[-10:],
                }
            )

        return log_dict

    def _handle_trade_instructions(
        self,
        CCm: CPCContainer,
        arb_mode: str,
        r: Any
<<<<<<< HEAD
    ) -> Optional[str]:
=======
    ) -> Tuple[Optional[str], Optional[dict]]:
>>>>>>> df7006db
        """
        Creates and executes the trade instructions
        
        This is the workhorse function that chains all the different actions that
        are necessary to create trade instructions and to ultimately execute them.
        
        Execution is done via call to ``tx_helpers.validate_and_submit_transaction``
        and the return value of this function (the txhash) is returned to the caller.

        Parameters
        ----------
        CCm: CPCContainer
            The container.
        arb_mode: str
            The arbitrage mode.
        r: Any
            The result.

        Returns
        -------
<<<<<<< HEAD
        Optional[str]
            Transaction hash or None
=======
        - The hash of the transaction if submitted, None otherwise.
        - The receipt of the transaction if completed, None otherwise.
>>>>>>> df7006db
        """
        (
            best_profit,
            best_trade_instructions_df,
            best_trade_instructions_dic,
            best_src_token,
            best_trade_instructions,
        ) = r

        # Order the trade instructions
        (
            ordered_trade_instructions_dct,
            tx_in_count,
        ) = self._simple_ordering_by_src_token(
            best_trade_instructions_dic, best_src_token
        )

        # Scale the trade instructions
        ordered_scaled_dcts = self._basic_scaling(
            ordered_trade_instructions_dct, best_src_token
        )

        # Convert the trade instructions
        ordered_trade_instructions_objects = self._convert_trade_instructions(
            ordered_scaled_dcts
        )

        # Create the tx route handler
        tx_route_handler = self.TxRouteHandlerClass(
            trade_instructions=ordered_trade_instructions_objects
        )

        # Aggregate the carbon trades
        agg_trade_instructions = (
            tx_route_handler.aggregate_carbon_trades(ordered_trade_instructions_objects)
            if self._carbon_in_trade_route(ordered_trade_instructions_objects)
            else ordered_trade_instructions_objects
        )

        # Calculate the trade instructions
        calculated_trade_instructions = tx_route_handler.calculate_trade_outputs(
            agg_trade_instructions
        )

        # Aggregate multiple Bancor V3 trades into a single trade
        calculated_trade_instructions = tx_route_handler.aggregate_bancor_v3_trades(
            calculated_trade_instructions
        )

        flashloan_struct = tx_route_handler.generate_flashloan_struct(
            trade_instructions_objects=calculated_trade_instructions
        )

        # Get the flashloan token
        fl_token = calculated_trade_instructions[0].tknin_address
        fl_token_symbol = calculated_trade_instructions[0].tknin_symbol
        fl_token_decimals = calculated_trade_instructions[0].tknin_decimals
        flashloan_amount_wei = int(calculated_trade_instructions[0].amtin_wei)
        flashloan_fee = FLASHLOAN_FEE_MAP.get(self.ConfigObj.NETWORK, 0)
        flashloan_fee_amt = flashloan_fee * (flashloan_amount_wei / 10**int(fl_token_decimals))

        best_profit = flashloan_tkn_profit = tx_route_handler.calculate_trade_profit(
            calculated_trade_instructions
        )

        # Use helper function to calculate profit
        best_profit_fl_token, best_profit_gastkn, best_profit_usd = self.calculate_profit(
            CCm, best_profit, fl_token, flashloan_fee_amt
        )

        # Log the best trade instructions
        self.handle_logging_for_trade_instructions(
            1, best_profit=best_profit_gastkn  # The log id
        )

        # Use helper function to update the log dict
        log_dict = self.update_log_dict(
            arb_mode,
            best_profit_gastkn,
            best_profit_usd,
            flashloan_tkn_profit,
            calculated_trade_instructions,
            fl_token_symbol,
        )

        # Log the log dict
        self.handle_logging_for_trade_instructions(2, log_dict=log_dict)  # The log id

        # Check if the best profit is greater than the minimum profit
        if best_profit_gastkn < self.ConfigObj.DEFAULT_MIN_PROFIT_GAS_TOKEN:
            self.ConfigObj.logger.info(
                f"[bot._handle_trade_instructions] Opportunity with profit: {num_format(best_profit_gastkn)} does not meet minimum profit: {self.ConfigObj.DEFAULT_MIN_PROFIT_GAS_TOKEN}, discarding."
            )
            return None, None

        # Get the flashloan amount and token address
        flashloan_token_address = fl_token

        # Log the flashloan amount and token address
        self.handle_logging_for_trade_instructions(
            3,  # The log id
            flashloan_amount=flashloan_amount_wei,
        )

        # Split Carbon Orders
        split_calculated_trade_instructions = split_carbon_trades(
            cfg=self.ConfigObj,
            trade_instructions=calculated_trade_instructions
        )

        # Encode the trade instructions
        encoded_trade_instructions = tx_route_handler.custom_data_encoder(
            split_calculated_trade_instructions
        )

        # Get the deadline
        deadline = self._get_deadline(self.replay_from_block)

        # Get the route struct
        route_struct = [
            asdict(rs)
            for rs in tx_route_handler.get_route_structs(
                trade_instructions=encoded_trade_instructions, deadline=deadline
            )
        ]

        route_struct_processed = add_wrap_or_unwrap_trades_to_route(
            cfg=self.ConfigObj,
            flashloans=flashloan_struct,
            routes=route_struct,
            trade_instructions=split_calculated_trade_instructions,
        )

        route_struct_maximized = maximize_last_trade_per_tkn(route_struct=route_struct_processed)

        # Log the route_struct
        self.handle_logging_for_trade_instructions(
            4,  # The log id
            flashloan_amount=flashloan_amount_wei,
            flashloan_token_symbol=fl_token_symbol,
            flashloan_token_address=flashloan_token_address,
            route_struct=route_struct_maximized,
            best_trade_instructions_dic=best_trade_instructions_dic,
        )

        # Validate and submit the transaction
        return self.TxHelpersClass.validate_and_submit_transaction(
            route_struct=route_struct_maximized,
            src_amt=flashloan_amount_wei,
            src_address=flashloan_token_address,
            expected_profit_gastkn=best_profit_gastkn,
            expected_profit_usd=best_profit_usd,
            flashloan_struct=flashloan_struct,
        )

    def handle_logging_for_trade_instructions(self, log_id: int, **kwargs):
        """
        Handles logging for trade instructions based on log_id.

        Parameters
        ----------
        log_id : int
            The ID for log type.
        **kwargs : dict
            Additional parameters required for logging.

        Returns
        -------
        None
        """
        log_actions = {
            1: self.log_best_profit,
            2: self.log_calculated_arb,
            3: self.log_flashloan_amount,
            4: self.log_flashloan_details,
        }
        log_action = log_actions.get(log_id)
        if log_action:
            log_action(**kwargs)

    def log_best_profit(self, best_profit: Optional[float] = None):
        """
        Logs the best profit.

        Parameters
        ----------
        best_profit : Optional[float], optional
            The best profit, by default None
        """
        self.ConfigObj.logger.debug(
            f"[bot.log_best_profit] Updated best_profit after calculating exact trade numbers: {num_format(best_profit)}"
        )

    def log_calculated_arb(self, log_dict: Optional[Dict] = None):
        """
        Logs the calculated arbitrage.

        Parameters
        ----------
        log_dict : Optional[Dict], optional
            The dictionary containing log data, by default None
        """
        self.ConfigObj.logger.info(
            f"[bot.log_calculated_arb] {log_format(log_data=log_dict, log_name='calculated_arb')}"
        )

    def log_flashloan_amount(self, flashloan_amount: Optional[float] = None):
        """
        Logs the flashloan amount.

        Parameters
        ----------
        flashloan_amount : Optional[float], optional
            The flashloan amount, by default None
        """
        self.ConfigObj.logger.debug(
            f"[bot.log_flashloan_amount] Flashloan amount: {flashloan_amount}"
        )

    def log_flashloan_details(
        self,
        flashloan_amount: Optional[float] = None,
        flashloan_token_address: Optional[str] = None,
        flashloan_token_symbol: Optional[str] = None,
        route_struct: Optional[List[Dict]] = None,
        best_trade_instructions_dic: Optional[Dict] = None,
    ):
        """
        Logs the details of flashloan.

        Parameters
        ----------
        flashloan_amount : Optional[float], optional
            The flashloan amount, by default None
        flashloan_token_symbol : Optional[str], optional
            The flashloan token symbol, by default None
        flashloan_token_address : Optional[str], optional
            The flashloan token address, by default None
        route_struct : Optional[List[Dict]], optional
            The route structure, by default None
        best_trade_instructions_dic : Optional[Dict], optional
            The dictionary containing the best trade instructions, by default None
        """
        self.ConfigObj.logger.debug(
            f"[bot.log_flashloan_details] Flashloan of {flashloan_token_symbol}, amount: {flashloan_amount}"
        )
        self.ConfigObj.logger.debug(
            f"[bot.log_flashloan_details] Flashloan token address: {flashloan_token_address}"
        )
        self.ConfigObj.logger.debug(
            f"[bot.log_flashloan_details] Route Struct: \n {route_struct}"
        )
        self.ConfigObj.logger.debug(
            f"[bot.log_flashloan_details] Trade Instructions: \n {best_trade_instructions_dic}"
        )

<<<<<<< HEAD
    def run_continuous_mode(
        self,
        flashloan_tokens: List[str],
        arb_mode: str,
        run_data_validator: bool,
        randomizer: int,
    ) -> None:
        """
        Run the bot in continuous mode.

        Parameters
        ----------
        flashloan_tokens: List[str]
            The flashloan tokens
        arb_mode: bool
            The arb mode
        """
        while True:
            try:
                CCm = self.get_curves()
                tx_hash = self._run(
                    flashloan_tokens,
                    CCm,
                    arb_mode=arb_mode,
                    data_validator=run_data_validator,
                    randomizer=randomizer,
                )
                if tx_hash:
                    self.ConfigObj.logger.info(f"Arbitrage executed [hash={tx_hash}]")

                time.sleep(self.polling_interval)
        
            except self.NoArbAvailable as e:
                # TODO: Why is "no arb available" an exception? this is the normal case
                # in fact, no arb possible should be indicated by tx_hash being None
                self.ConfigObj.logger.debug(f"[bot:run:continuous] {e}")
            except Exception as e:
                # TODO: Here we are just squashing all errors; we should have a log which
                # exceptions we expect here; ideally none -- meaning we should try to weed
                # them out; if we can't, we should catch and log them separately
                # There should be a mode where unexpected exceptions terminate the bot;
                # otherwise they should at least be logged prominently
                self.ConfigObj.logger.error(f"[bot:run:continuous] ****** UNEXPECTED EXCEPTION -- MUST FIX ******")
                self.ConfigObj.logger.error(f"[bot:run:continuous] {e}")
                self.ConfigObj.logger.error(f"[bot:run:continuous] ****** END UNEXPECTED EXCEPTION ******")
                time.sleep(self.polling_interval)

    def run_single_mode(
        self,
        flashloan_tokens: List[str],
        CCm: CPCContainer,
        arb_mode: str,
        run_data_validator: bool,
        randomizer: int,
        replay_mode: bool = False,
        tenderly_fork: str = None,
    ) -> None:
        """
        Run the bot in single mode.

        Parameters
        ----------
        flashloan_tokens: List[str]
            The flashloan tokens
        CCm: CPCContainer
            The complete market data container
        arb_mode: bool
            The arb mode
        replay_mode: bool
            Whether to run in replay mode
        tenderly_fork: str
            The Tenderly fork ID

        """
        try:
            if replay_mode:
                self._ensure_connection(tenderly_fork)
                # TODO: This changes the state of the object by changing the provider to 
                # the tenderly fork. This side effect here should be avoided and rather
                # managed properly

            tx_hash = self._run(
                flashloan_tokens=flashloan_tokens,
                CCm=CCm,
                arb_mode=arb_mode,
                data_validator=run_data_validator,
                randomizer=randomizer,
                replay_mode=replay_mode,
            )
            # TODO: check the below; the return value of _run should be a tx_hash (it is 
            # unfortunately indicated as Any, and at one point in the chain as Dict[str])
            # However -- I can see no instance where tx_hash[0] would be a meaningful value
            # because tx_hash does not seem to be a list
            if tx_hash and tx_hash[0]:
                self.ConfigObj.logger.info(
                    f"[bot.run_single_mode] Arbitrage executed [hash={tx_hash}]"
                )

                # Write the tx hash to a file in the logging_path directory
                if self.logging_path:
                    filename = f"successful_tx_hash_{datetime.now().strftime('%Y-%m-%d_%H-%M-%S')}.txt"
                    #print(f"Writing tx_hash hash {tx_hash} to {filename}")
                    # TODO: either remove or convert to logging
                    with open(f"{self.logging_path}/{filename}", "w") as f:

                        # if isinstance(tx_hash[0], AttributeDict):
                        #     f.write(str(tx_hash[0]))
                        # else:
                        # TODO: tx_hash here is in my view a string so this seems like old code
                        for record in tx_hash:
                            f.write("\n")
                            f.write("\n")
                            try:
                                json.dump(record, f, indent=4)
                            except:
                                f.write(str(record))

        except self.NoArbAvailable as e:
            self.ConfigObj.logger.warning(f"[NoArbAvailable] {e}")
        except Exception as e:
            self.ConfigObj.logger.error(f"[bot:run:single] {e}")
            raise

    def _ensure_connection(self, tenderly_fork: str):
        """
        Ensures connection to Tenderly fork.

        Parameters
        ----------
        tenderly_fork: str
            The Tenderly fork ID

        """

        tenderly_uri = f"https://rpc.tenderly.co/fork/{tenderly_fork}"
        self.db.cfg.w3 = Web3(Web3.HTTPProvider(tenderly_uri))
        self.ConfigObj.w3 = Web3(Web3.HTTPProvider(tenderly_uri))
=======
    def setup_polling_interval(self, polling_interval: int):
        """
        Setup the polling interval. If the polling interval is None, set it to RUN_POLLING_INTERVAL.
        """
        if self.polling_interval is None:
            self.polling_interval = (
                polling_interval
                if polling_interval is not None
                else self.RUN_POLLING_INTERVAL
            )

    def setup_flashloan_tokens(self, flashloan_tokens):
        """
        Setup the flashloan tokens. If flashloan_tokens is None, set it to RUN_FLASHLOAN_TOKENS.
        """
        return (
            flashloan_tokens
            if flashloan_tokens is not None
            else self.RUN_FLASHLOAN_TOKENS
        )

    def setup_CCm(self, CCm: CPCContainer) -> CPCContainer:
        """
        Setup the CCm. If CCm is None, retrieve and filter curves.

        Parameters
        ----------
        CCm: CPCContainer
            The CPCContainer object

        Returns
        -------
        CPCContainer
            The filtered CPCContainer object
        """
        if CCm is None:
            CCm = self.get_curves()
            if self.ConfigObj.ARB_CONTRACT_VERSION < 10:
                filter_out_weth = [
                    x
                    for x in CCm
                    if (x.params.exchange in self.ConfigObj.CARBON_V1_FORKS)
                    & (
                        (x.params.tkny_addr == self.ConfigObj.WETH_ADDRESS)
                        or (x.params.tknx_addr == self.ConfigObj.WETH_ADDRESS)
                    )
                ]
                CCm = CPCContainer([x for x in CCm if x not in filter_out_weth])
        return CCm
>>>>>>> df7006db

    def get_tokens_in_exchange(
        self,
        exchange_name: str,
    ) -> List[str]:
        """
        Gets all tokens that exist in pools on the specified exchange.
        :param exchange_name: the exchange name
        """
        return self.db.get_tokens_from_exchange(exchange_name=exchange_name)

    def run(
        self,
        *,
        flashloan_tokens: List[str] = None,
        CCm: CPCContainer = None,
        polling_interval: int = None,
        arb_mode: str = None,
        run_data_validator: bool = False,
        randomizer: int = 0,
        logging_path: str = None,
        replay_mode: bool = False,
        replay_from_block: int = None,
    ) -> None:
        """
        Runs the bot.

        Parameters
        ----------
        flashloan_tokens: List[str]
            The flashloan tokens (optional; default: RUN_FLASHLOAN_TOKENS)
        CCm: CPCContainer
            The complete market data container (optional; default: database via get_curves())
        polling_interval: int
<<<<<<< HEAD
            the polling interval in seconds (default: 60 via RUN_POLLING_INTERVAL)
        mode: RN_SINGLE or RUN_CONTINUOUS
            whether to run the bot one-off or continuously (default: RUN_CONTINUOUS)
=======
            the polling interval in seconds (default: 60 via self.RUN_POLLING_INTERVAL)
>>>>>>> df7006db
        arb_mode: str
            the arbitrage mode (default: None; can be set depending on arbmode)
        run_data_validator: bool
            whether to run the data validator (default: False)
        randomizer: int
            the randomizer (default: 0)
        logging_path: str
            the logging path (default: None)
        replay_mode: bool
            whether to run in replay mode (default: False)
        replay_from_block: int
            the block number to start replaying from (default: None)

        Returns
        -------
        None
        """

<<<<<<< HEAD
        mode = mode or self.RUN_CONTINUOUS
        self.polling_interval = polling_interval or self.RUN_POLLING_INTERVAL
        flashloan_tokens = flashloan_tokens or self.RUN_FLASHLOAN_TOKENS
        CCm = CCm or self.get_curves()
        self.logging_path = logging_path
        self.replay_from_block = replay_from_block

        if arb_mode in {"bancor_v3", "b3_two_hop"}:
            run_data_validator = True
            # The following logs are used for asserting various pytests, do not remove.
            self.ConfigObj.logger.debug(
                f"[bot.run] Transactions will be required to pass data validation for {arb_mode}"
            )

        if mode == self.RUN_CONTINUOUS:
            self.run_continuous_mode(
                flashloan_tokens, 
                arb_mode, 
                run_data_validator, 
                randomizer,
            )
        elif mode == self.RUN_SINGLE:
            self.run_single_mode(
                flashloan_tokens,
                CCm,
                arb_mode,
                run_data_validator,
                randomizer,
                replay_mode,
                tenderly_fork,
            )
        else:
            raise ValueError(f"Unknown mode {mode} [possible values: RUN_SINGLE, RUN_CONTINUOUS]")
=======
        self.setup_polling_interval(polling_interval)
        flashloan_tokens = self.setup_flashloan_tokens(flashloan_tokens)
        CCm = self.setup_CCm(CCm)
        self.logging_path = logging_path
        self.replay_from_block = replay_from_block

        try:
            self._run(
                flashloan_tokens=flashloan_tokens,
                CCm=CCm,
                arb_mode=arb_mode,
                data_validator=run_data_validator,
                randomizer=randomizer,
                replay_mode=replay_mode,
            )
        except self.NoArbAvailable as e:
            self.ConfigObj.logger.info(e)
>>>>>>> df7006db
<|MERGE_RESOLUTION|>--- conflicted
+++ resolved
@@ -115,12 +115,6 @@
         if self.ConfigObj is None:
             self.ConfigObj = Config()
 
-<<<<<<< HEAD
-        # TODO: self.c, self.C and self.ConfigObj are all the same
-        self.c = self.ConfigObj
-
-=======
->>>>>>> df7006db
         assert (
             self.polling_interval is None
         ), "polling_interval is now a parameter to run"
@@ -397,11 +391,7 @@
         randomizer: int,
         data_validator=False,
         replay_mode: bool = False,
-<<<<<<< HEAD
-    ) -> Optional[str]: 
-=======
     ):
->>>>>>> df7006db
         """
         Runs the bot.
 
@@ -418,14 +408,6 @@
         data_validator: bool
             If extra data validation should be performed
 
-<<<<<<< HEAD
-        Returns
-        -------
-        Optional[str]
-            Transaction hash or None
-
-=======
->>>>>>> df7006db
         """
         arbitrage = self._find_arbitrage(flashloan_tokens=flashloan_tokens, CCm=CCm, arb_mode=arb_mode, randomizer=randomizer)
         finder, r = [arbitrage[key] for key in ["finder", "r"]]
@@ -838,11 +820,7 @@
         CCm: CPCContainer,
         arb_mode: str,
         r: Any
-<<<<<<< HEAD
-    ) -> Optional[str]:
-=======
     ) -> Tuple[Optional[str], Optional[dict]]:
->>>>>>> df7006db
         """
         Creates and executes the trade instructions
         
@@ -863,13 +841,8 @@
 
         Returns
         -------
-<<<<<<< HEAD
-        Optional[str]
-            Transaction hash or None
-=======
         - The hash of the transaction if submitted, None otherwise.
         - The receipt of the transaction if completed, None otherwise.
->>>>>>> df7006db
         """
         (
             best_profit,
@@ -1126,145 +1099,6 @@
             f"[bot.log_flashloan_details] Trade Instructions: \n {best_trade_instructions_dic}"
         )
 
-<<<<<<< HEAD
-    def run_continuous_mode(
-        self,
-        flashloan_tokens: List[str],
-        arb_mode: str,
-        run_data_validator: bool,
-        randomizer: int,
-    ) -> None:
-        """
-        Run the bot in continuous mode.
-
-        Parameters
-        ----------
-        flashloan_tokens: List[str]
-            The flashloan tokens
-        arb_mode: bool
-            The arb mode
-        """
-        while True:
-            try:
-                CCm = self.get_curves()
-                tx_hash = self._run(
-                    flashloan_tokens,
-                    CCm,
-                    arb_mode=arb_mode,
-                    data_validator=run_data_validator,
-                    randomizer=randomizer,
-                )
-                if tx_hash:
-                    self.ConfigObj.logger.info(f"Arbitrage executed [hash={tx_hash}]")
-
-                time.sleep(self.polling_interval)
-        
-            except self.NoArbAvailable as e:
-                # TODO: Why is "no arb available" an exception? this is the normal case
-                # in fact, no arb possible should be indicated by tx_hash being None
-                self.ConfigObj.logger.debug(f"[bot:run:continuous] {e}")
-            except Exception as e:
-                # TODO: Here we are just squashing all errors; we should have a log which
-                # exceptions we expect here; ideally none -- meaning we should try to weed
-                # them out; if we can't, we should catch and log them separately
-                # There should be a mode where unexpected exceptions terminate the bot;
-                # otherwise they should at least be logged prominently
-                self.ConfigObj.logger.error(f"[bot:run:continuous] ****** UNEXPECTED EXCEPTION -- MUST FIX ******")
-                self.ConfigObj.logger.error(f"[bot:run:continuous] {e}")
-                self.ConfigObj.logger.error(f"[bot:run:continuous] ****** END UNEXPECTED EXCEPTION ******")
-                time.sleep(self.polling_interval)
-
-    def run_single_mode(
-        self,
-        flashloan_tokens: List[str],
-        CCm: CPCContainer,
-        arb_mode: str,
-        run_data_validator: bool,
-        randomizer: int,
-        replay_mode: bool = False,
-        tenderly_fork: str = None,
-    ) -> None:
-        """
-        Run the bot in single mode.
-
-        Parameters
-        ----------
-        flashloan_tokens: List[str]
-            The flashloan tokens
-        CCm: CPCContainer
-            The complete market data container
-        arb_mode: bool
-            The arb mode
-        replay_mode: bool
-            Whether to run in replay mode
-        tenderly_fork: str
-            The Tenderly fork ID
-
-        """
-        try:
-            if replay_mode:
-                self._ensure_connection(tenderly_fork)
-                # TODO: This changes the state of the object by changing the provider to 
-                # the tenderly fork. This side effect here should be avoided and rather
-                # managed properly
-
-            tx_hash = self._run(
-                flashloan_tokens=flashloan_tokens,
-                CCm=CCm,
-                arb_mode=arb_mode,
-                data_validator=run_data_validator,
-                randomizer=randomizer,
-                replay_mode=replay_mode,
-            )
-            # TODO: check the below; the return value of _run should be a tx_hash (it is 
-            # unfortunately indicated as Any, and at one point in the chain as Dict[str])
-            # However -- I can see no instance where tx_hash[0] would be a meaningful value
-            # because tx_hash does not seem to be a list
-            if tx_hash and tx_hash[0]:
-                self.ConfigObj.logger.info(
-                    f"[bot.run_single_mode] Arbitrage executed [hash={tx_hash}]"
-                )
-
-                # Write the tx hash to a file in the logging_path directory
-                if self.logging_path:
-                    filename = f"successful_tx_hash_{datetime.now().strftime('%Y-%m-%d_%H-%M-%S')}.txt"
-                    #print(f"Writing tx_hash hash {tx_hash} to {filename}")
-                    # TODO: either remove or convert to logging
-                    with open(f"{self.logging_path}/{filename}", "w") as f:
-
-                        # if isinstance(tx_hash[0], AttributeDict):
-                        #     f.write(str(tx_hash[0]))
-                        # else:
-                        # TODO: tx_hash here is in my view a string so this seems like old code
-                        for record in tx_hash:
-                            f.write("\n")
-                            f.write("\n")
-                            try:
-                                json.dump(record, f, indent=4)
-                            except:
-                                f.write(str(record))
-
-        except self.NoArbAvailable as e:
-            self.ConfigObj.logger.warning(f"[NoArbAvailable] {e}")
-        except Exception as e:
-            self.ConfigObj.logger.error(f"[bot:run:single] {e}")
-            raise
-
-    def _ensure_connection(self, tenderly_fork: str):
-        """
-        Ensures connection to Tenderly fork.
-
-        Parameters
-        ----------
-        tenderly_fork: str
-            The Tenderly fork ID
-
-        """
-
-        tenderly_uri = f"https://rpc.tenderly.co/fork/{tenderly_fork}"
-        self.db.cfg.w3 = Web3(Web3.HTTPProvider(tenderly_uri))
-        self.ConfigObj.w3 = Web3(Web3.HTTPProvider(tenderly_uri))
-=======
     def setup_polling_interval(self, polling_interval: int):
         """
         Setup the polling interval. If the polling interval is None, set it to RUN_POLLING_INTERVAL.
@@ -1314,7 +1148,6 @@
                 ]
                 CCm = CPCContainer([x for x in CCm if x not in filter_out_weth])
         return CCm
->>>>>>> df7006db
 
     def get_tokens_in_exchange(
         self,
@@ -1349,13 +1182,7 @@
         CCm: CPCContainer
             The complete market data container (optional; default: database via get_curves())
         polling_interval: int
-<<<<<<< HEAD
-            the polling interval in seconds (default: 60 via RUN_POLLING_INTERVAL)
-        mode: RN_SINGLE or RUN_CONTINUOUS
-            whether to run the bot one-off or continuously (default: RUN_CONTINUOUS)
-=======
             the polling interval in seconds (default: 60 via self.RUN_POLLING_INTERVAL)
->>>>>>> df7006db
         arb_mode: str
             the arbitrage mode (default: None; can be set depending on arbmode)
         run_data_validator: bool
@@ -1374,41 +1201,6 @@
         None
         """
 
-<<<<<<< HEAD
-        mode = mode or self.RUN_CONTINUOUS
-        self.polling_interval = polling_interval or self.RUN_POLLING_INTERVAL
-        flashloan_tokens = flashloan_tokens or self.RUN_FLASHLOAN_TOKENS
-        CCm = CCm or self.get_curves()
-        self.logging_path = logging_path
-        self.replay_from_block = replay_from_block
-
-        if arb_mode in {"bancor_v3", "b3_two_hop"}:
-            run_data_validator = True
-            # The following logs are used for asserting various pytests, do not remove.
-            self.ConfigObj.logger.debug(
-                f"[bot.run] Transactions will be required to pass data validation for {arb_mode}"
-            )
-
-        if mode == self.RUN_CONTINUOUS:
-            self.run_continuous_mode(
-                flashloan_tokens, 
-                arb_mode, 
-                run_data_validator, 
-                randomizer,
-            )
-        elif mode == self.RUN_SINGLE:
-            self.run_single_mode(
-                flashloan_tokens,
-                CCm,
-                arb_mode,
-                run_data_validator,
-                randomizer,
-                replay_mode,
-                tenderly_fork,
-            )
-        else:
-            raise ValueError(f"Unknown mode {mode} [possible values: RUN_SINGLE, RUN_CONTINUOUS]")
-=======
         self.setup_polling_interval(polling_interval)
         flashloan_tokens = self.setup_flashloan_tokens(flashloan_tokens)
         CCm = self.setup_CCm(CCm)
@@ -1425,5 +1217,4 @@
                 replay_mode=replay_mode,
             )
         except self.NoArbAvailable as e:
-            self.ConfigObj.logger.info(e)
->>>>>>> df7006db
+            self.ConfigObj.logger.info(e)