--- conflicted
+++ resolved
@@ -47,13 +47,13 @@
 import random
 import time
 from _decimal import Decimal
-from copy import copy
 from dataclasses import dataclass, asdict, field
 from datetime import datetime
 from typing import List, Dict, Tuple, Any, Callable
 from typing import Optional
 
 from web3 import Web3
+from web3.datastructures import AttributeDict
 
 from fastlane_bot.config import Config
 from fastlane_bot.helpers import (
@@ -66,8 +66,8 @@
     TxHelpers,
     TxHelpersBase,
     TradeInstruction,
+    Univ3Calculator,
     RouteStruct,
-    Univ3Calculator,
 )
 from fastlane_bot.helpers.routehandler import maximize_last_trade_per_tkn
 from fastlane_bot.tools.cpc import ConstantProductCurve as CPC, CPCContainer, T
@@ -78,10 +78,10 @@
 from .modes.pairwise_multi_bal import FindArbitrageMultiPairwiseBalancer
 from .modes.pairwise_multi_pol import FindArbitrageMultiPairwisePol
 from .modes.pairwise_single import FindArbitrageSinglePairwise
-from .modes.triangle_bancor_v3_two_hop import ArbitrageFinderTriangleBancor3TwoHop
 from .modes.triangle_multi import ArbitrageFinderTriangleMulti
 from .modes.triangle_single import ArbitrageFinderTriangleSingle
 from .modes.triangle_single_bancor3 import ArbitrageFinderTriangleSingleBancor3
+from .modes.triangle_bancor_v3_two_hop import ArbitrageFinderTriangleBancor3TwoHop
 from .utils import num_format, log_format, num_format_float
 
 
@@ -408,7 +408,7 @@
             self.ConfigObj.w3.eth.block_number if block_number is None else block_number
         )
         return (
-            self.ConfigObj.w3.eth.get_block(block_number).timestamp
+            self.ConfigObj.w3.eth.getBlock(block_number).timestamp
             + self.ConfigObj.DEFAULT_BLOCKTIME_DEVIATION
         )
 
@@ -492,19 +492,13 @@
 
         if data_validator:
             # Add random chance if we should check or not
-            arb_opp = copy(r)
             r = self.validate_optimizer_trades(
                 arb_opp=r, arb_mode=arb_mode, arb_finder=finder
             )
             if r is None:
-                instructions_dic = arb_opp[2]
-                for instruction in instructions_dic:
-                    cid = instruction["cid"]
-                    # print exchange name for each cid
-                    pool = self.db.get_pool(cid=cid)
-                    self.ConfigObj.logger.info(
-                        f"\nMath validation eliminated arb opportunity, restarting. pool={pool}\n"
-                    )
+                self.ConfigObj.logger.info(
+                    "Math validation eliminated arb opportunity, restarting."
+                )
                 return None
             if replay_mode:
                 pass
@@ -563,9 +557,9 @@
                     return arb_opp
                     # pool_cid = pool_cid.split("-")[0]
                 cids.append(pool_cid)
-            if len(cids) != 3:
+            if len(cids) > 3:
                 self.ConfigObj.logger.info(
-                    f"Math validation not supported for more than 3 pools, found {len(cids)} pools, returning to main flow."
+                    f"Math validation not supported for more than 3 pools, returning to main flow."
                 )
                 return arb_opp
             max_trade_in = arb_finder.get_optimal_arb_trade_amts(
@@ -654,9 +648,7 @@
                         "Carbon pool not up to date, updating and restarting."
                     )
                     return False
-            elif current_pool.exchange_name in [
-                "balancer",
-            ]:
+            elif current_pool.exchange_name in ["balancer",]:
                 for idx, balance in enumerate(current_pool.token_balances):
                     if balance != fetched_pool[f"tkn{idx}_balance"]:
                         self.ConfigObj.logger.debug(
@@ -760,28 +752,6 @@
         Tuple[Decimal, Decimal, Decimal]
             The updated best_profit, flt_per_bnt, and profit_usd.
         """
-<<<<<<< HEAD
-        best_profit_fl_token = Decimal(str(best_profit))
-        if fl_token_with_weth != self.ConfigObj.WRAPPED_GAS_TOKEN_KEY:
-            try:
-                fltkn_eth_conversion_rate = Decimal(
-                    str(
-                        CCm.bytknb(f"{self.ConfigObj.WRAPPED_GAS_TOKEN_KEY}")
-                        .bytknq(f"{fl_token_with_weth}")[0]
-                        .p
-                    )
-                )
-                best_profit_eth = best_profit_fl_token * fltkn_eth_conversion_rate
-            except:
-                try:
-                    fltkn_eth_conversion_rate = 1 / Decimal(
-                        str(
-                            CCm.bytknb(f"{fl_token_with_weth}")
-                            .bytknq(f"{self.ConfigObj.WRAPPED_GAS_TOKEN_KEY}")[0]
-                            .p
-                        )
-                    )
-=======
         best_profit_fl_token = best_profit
         if fl_token not in [self.ConfigObj.WRAPPED_GAS_TOKEN_KEY, self.ConfigObj.NATIVE_GAS_TOKEN_KEY]:
             try:
@@ -790,27 +760,15 @@
             except:
                 try:
                     fltkn_eth_conversion_rate = 1/Decimal(str(CCm.bytknb(f"{fl_token}").bytknq(f"{self.ConfigObj.WRAPPED_GAS_TOKEN_KEY}")[0].p))
->>>>>>> 07d5e623
                     best_profit_eth = best_profit_fl_token * fltkn_eth_conversion_rate
                 except Exception as e:
                     raise str(e)
         else:
             best_profit_eth = best_profit_fl_token
-<<<<<<< HEAD
-
-        usd_eth_conversion_rate = Decimal(
-            str(
-                CCm.bypair(
-                    pair=f"{self.ConfigObj.WRAPPED_GAS_TOKEN_KEY}/{self.ConfigObj.STABLECOIN_KEY}"
-                )[0].p
-            )
-        )
-=======
         try:
             usd_eth_conversion_rate = Decimal(str(CCm.bypair(pair=f"{self.ConfigObj.WRAPPED_GAS_TOKEN_KEY}/{self.ConfigObj.STABLECOIN_KEY}")[0].p))
         except Exception:
             usd_eth_conversion_rate = Decimal("NaN")
->>>>>>> 07d5e623
         best_profit_usd = best_profit_eth * usd_eth_conversion_rate
         return best_profit_fl_token, best_profit_eth, best_profit_usd
 
@@ -996,7 +954,7 @@
 
         # Get the flashloan amount and token address
         flashloan_amount = int(calculated_trade_instructions[0].amtin_wei)
-        flashloan_token_address = self.ConfigObj.w3.to_checksum_address(
+        flashloan_token_address = self.ConfigObj.w3.toChecksumAddress(
             self.db.get_token(key=fl_token).address
         )
 
@@ -1391,8 +1349,8 @@
         self.ConfigObj.w3 = Web3(Web3.HTTPProvider(tenderly_uri))
 
     def get_tokens_in_exchange(
-        self,
-        exchange_name: str,
+            self,
+            exchange_name: str,
     ) -> List[str]:
         """
         Gets all tokens that exist in pools on the specified exchange.
