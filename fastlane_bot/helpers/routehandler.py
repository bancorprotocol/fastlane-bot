"""
Route handler for the Fastlane project.

Main classes defined here are

- ``RouteStruct``: represents a single trade route
- ``TxRouteHandler``: converts trade instructions from the optimizer into routes

It also defines a few helper function that should not be relied upon by external modules,
even if they happen to be exported.
---
(c) Copyright Bprotocol foundation 2023-24.
All rights reserved.
Licensed under MIT.
"""
__VERSION__ = "1.1.1"
__DATE__ = "02/May/2023"

import decimal
import math
from _decimal import Decimal
from dataclasses import dataclass
from typing import List, Any, Dict, Tuple

import eth_abi
import pandas as pd

from .tradeinstruction import TradeInstruction
from ..events.interface import Pool
from ..tools.cpc import T
from fastlane_bot.config.constants import AGNI_V3_NAME, BUTTER_V3_NAME, CLEOPATRA_V3_NAME, PANCAKESWAP_V3_NAME, \
    ETHEREUM, METAVAULT_V3_NAME


@dataclass
class RouteStruct:
    """
    A class that represents a single trade route in the format required by the arbitrage contract Route struct.

    Parameters
    ----------
    platformId: int
        The exchange ID. (0 = Bancor V2, 1 = Bancor V3, 2 = Uniswap V2, 3 = Uniswap V3, 4 = Sushiswap V2, 5 = Sushiswap, 6 = Carbon)
    targetToken: str
        The target token address.
    minTargetAmount: int
        The minimum target amount. (in wei)
    deadline: int
        The deadline for the trade.
    customAddress: str
        The custom address. Typically used for the Bancor V2 anchor address.
    customInt: int
        The custom integer. Typically used for the fee.
    _customData: dict
        The custom data. Required for trades on Carbon. (unencoded)
    customData: bytes
        The custom data abi-encoded. Required for trades on Carbon. (abi-encoded)
    """

    platformId: int
    sourceToken: str
    targetToken: str
    sourceAmount: int
    minTargetAmount: int
    deadline: int
    customAddress: str
    customInt: int
    customData: bytes


def maximize_last_trade_per_tkn(route_struct: List[Dict[str, Any]]) -> List[Dict[str, Any]]:
    """
    Sets the source amount of the last trade to 0 per-token, ensuring that all tokens held will be used in the last trade.

    TODO: this function seems to be only used in this module and therefore should
    be made a private function (_maximize_last_trade_per_tkn); I also would suggest
    to move it to the TxRouteHandler class, either as static or class method.
    
    :param route_struct: the route struct object

    Returns:
    List[RouteStruct] the route struct object with the sourceAmount adjusted to 0 for each last-trade per token.

    """

    tkns_traded = [route_struct[0]["sourceToken"]]
    for j, trade in enumerate(reversed(route_struct)):
        idx = len(route_struct) - 1 - j
        if type(trade) == dict:
            if trade["sourceToken"] in tkns_traded:
                continue
            else:
                route_struct[idx]["sourceAmount"] = 0
                tkns_traded.append(trade["sourceToken"])
        elif type(trade) == RouteStruct:
            if trade.sourceToken in tkns_traded:
                continue
            else:
                route_struct[idx].sourceAmount = 0
                tkns_traded.append(trade.sourceToken)

    return route_struct


@dataclass
class TxRouteHandler:
    """
    A class that handles the routing of the bot by converting trade instructions into routes.

    Parameters
    ----------
    trade_instructions_dic: List[Dict[str, Any]]
        The trade instructions. Formatted output from the `CPCOptimizer` class.
    trade_instructions_df: pd.DataFrame
        The trade instructions as a dataframe. Formatted output from the `CPCOptimizer` class.
    """
    __VERSION__ = __VERSION__
    __DATE__ = __DATE__

    trade_instructions: List[TradeInstruction]

    def __post_init__(self):
        self.contains_carbon = True
        self.ConfigObj = self.trade_instructions[0].ConfigObj
        if not self.trade_instructions:
            raise ValueError("No trade instructions found.")
        if len(self.trade_instructions) < 2:
            raise ValueError("Length of trade instructions must be greater than 1.")
        if sum([1 if self.trade_instructions[i]._is_carbon else 0 for i in range(len(self.trade_instructions))]) == 0:
            self.contains_carbon = False

    @staticmethod
    def custom_data_encoder(
            agg_trade_instructions: List[TradeInstruction],
    ) -> List[TradeInstruction]:
        for i in range(len(agg_trade_instructions)):
            instr = agg_trade_instructions[i]
            if instr.raw_txs == "[]":
                instr.custom_data = "0x"
                agg_trade_instructions[i] = instr
            else:
                tradeInfo = eval(instr.raw_txs)
                tradeActions = []
                for trade in tradeInfo:
                    tradeActions += [
                        {
                            "strategyId": int(trade["strategy_id"]),
                            "amount": int(
                                trade["_amtin_wei"]
                            ),
                        }
                    ]

                # Define the types of the keys in the dictionaries
                types = ["uint256", "uint128"]

                # Extract the values from each dictionary and append them to a list
                values = [32, len(tradeActions)] + [
                    value
                    for data in tradeActions
                    for value in (data["strategyId"], data["amount"])
                ]

                # Create a list of ABI types based on the number of dictionaries
                all_types = ["uint32", "uint32"] + types * len(tradeActions)

                # Encode the extracted values using the ABI types
                encoded_data = eth_abi.encode(all_types, values)
                instr.custom_data = '0x' + str(encoded_data.hex())
                agg_trade_instructions[i] = instr
        return agg_trade_instructions

    def _to_route_struct(
            self,
            min_target_amount: int,
            deadline: int,
            target_address: str,
            platform_id: int,
            custom_address: str,
            customData: Any,
            customInt: int,
            source_token: str,
            source_amount:int,
            exchange_name: str
    ) -> RouteStruct:
        """
        Converts trade instructions into routes.

        Parameters
        ----------
        min_target_amount: int
            The minimum target amount.
        deadline: int
            The deadline.
        target_address: str
            The target address.
        platform_id: int
            The exchange id.
        custom_address: str
            The custom address.
        customData: Any
            The custom data.
        override_min_target_amount: bool
            Whether to override the minimum target amount.
        sourceToken: str
            The source token of the trade. V2 routes only.
        sourceAmount: float,
            The source token amount for the trade. V2 routes only.
        exchange_name: str
            The name of the exchange. This is specifically for toggling router overrides.

        Returns
        -------
        RouteStruct
            The route struct.
        """
        target_address = self.ConfigObj.w3.to_checksum_address(target_address)
        source_token = self.ConfigObj.w3.to_checksum_address(source_token)
        customData = self._handle_custom_data_extras(
            platform_id=platform_id,
            custom_data=customData,
            exchange_name=exchange_name
        )

        return RouteStruct(
            platformId=platform_id,
            targetToken=target_address,
            sourceToken=source_token,
            sourceAmount=source_amount,
            minTargetAmount=min_target_amount,
            deadline=deadline,
            customAddress=custom_address,
            customInt=customInt,
            customData=customData,
        )

    def _handle_custom_data_extras(self, platform_id: int, custom_data: bytes, exchange_name: str):
        """
        This function toggles between Uniswap V3 routers used by the Fast Lane contract. This is input in the customData field.

        :param platform_id: int
        :param custom_data: bytes
        :param exchange_name: str

        returns:
            custom_data: bytes
        """

        if platform_id == self.ConfigObj.network.EXCHANGE_IDS.get(self.ConfigObj.network.UNISWAP_V3_NAME):
<<<<<<< HEAD
            assert custom_data == "0x", f"[routehandler.py _handle_custom_data_extras] attempt to override input custom_data {custom_data}"
            if self.ConfigObj.network.NETWORK == ETHEREUM or exchange_name in [PANCAKESWAP_V3_NAME, BUTTER_V3_NAME, AGNI_V3_NAME, CLEOPATRA_V3_NAME]:
                return '0x0000000000000000000000000000000000000000000000000000000000000000'
=======
            if self.ConfigObj.network.NETWORK == ETHEREUM or exchange_name in [PANCAKESWAP_V3_NAME, BUTTER_V3_NAME, AGNI_V3_NAME, CLEOPATRA_V3_NAME, METAVAULT_V3_NAME]:
                custom_data = '0x0000000000000000000000000000000000000000000000000000000000000000'
>>>>>>> fe8b34f0
            else:
                return '0x0100000000000000000000000000000000000000000000000000000000000000'

        if platform_id == self.ConfigObj.network.EXCHANGE_IDS.get(self.ConfigObj.network.AERODROME_V2_NAME):
            assert custom_data == "0x", f"[routehandler.py _handle_custom_data_extras] attempt to override input custom_data {custom_data}"
            return '0x' + eth_abi.encode(['address'], [self.ConfigObj.network.FACTORY_MAPPING[exchange_name]]).hex()

        return custom_data

    def get_route_structs(
            self, trade_instructions: List[TradeInstruction] = None, deadline: int = None
    ) -> List[RouteStruct]:
        """
        Gets the RouteStruct objects into a list.

        Parameters
        ----------
        trade_instructions: List[TradeInstruction]
            The trade instructions.
        deadline: int
            The deadline.


        """
        if trade_instructions is None:
            trade_instructions = self.trade_instructions

        assert not deadline is None, "deadline cannot be None"

        pools = [
            self._cid_to_pool(trade_instruction.cid, trade_instruction.db)
            for trade_instruction in trade_instructions
        ]

        return [
            self._to_route_struct(
                min_target_amount=trade_instruction.amtout_wei,
                deadline=deadline,
                target_address=trade_instruction.get_real_tkn_out,
                custom_address=self.get_custom_address(pool),
                platform_id=trade_instruction.platform_id,
                customInt=trade_instruction.custom_int,
                customData=trade_instruction.custom_data,
                source_token=trade_instruction.get_real_tkn_in,
                source_amount=trade_instruction.amtin_wei,
                exchange_name=trade_instruction.exchange_name,
            )
            for trade_instruction, pool in zip(trade_instructions, pools)
        ]

    def get_custom_address(
            self,
            pool: Pool
    ):
        """
        This function gets the custom address field. For Bancor V2 this is the anchor. For Uniswap V2/V3 forks, this is the router address.
        :param pool: Pool

        returns: str
        """
        if pool.exchange_name == self.ConfigObj.BANCOR_V2_NAME:
            return pool.anchor
        elif pool.exchange_name in self.ConfigObj.CARBON_V1_FORKS:
            return self.ConfigObj.CARBON_CONTROLLER_MAPPING[pool.exchange_name]
        elif pool.exchange_name in self.ConfigObj.UNI_V2_FORKS:
            return self.ConfigObj.UNI_V2_ROUTER_MAPPING[pool.exchange_name]
        elif pool.exchange_name in self.ConfigObj.SOLIDLY_V2_FORKS:
            return self.ConfigObj.SOLIDLY_V2_ROUTER_MAPPING[pool.exchange_name]
        elif pool.exchange_name in self.ConfigObj.CARBON_V1_FORKS:
            return self.ConfigObj.CARBON_CONTROLLER_ADDRESS
        elif pool.exchange_name in self.ConfigObj.UNI_V3_FORKS:
            return self.ConfigObj.UNI_V3_ROUTER_MAPPING[pool.exchange_name]
        else:
            return pool.tkn0_address

    def generate_flashloan_struct(self, trade_instructions_objects: List[TradeInstruction]) -> list:
        """
        Generates the flashloan struct for submitting FlashLoanAndArbV2 transactions
        :param trade_instructions_objects: a list of TradeInstruction objects

        :return:
            list
        """
        return self._get_flashloan_struct(trade_instructions_objects=trade_instructions_objects)

    def _get_flashloan_platform_id(self, tkn: str) -> int:
        """
        Returns the platform ID to take the flashloan from
        :param tkn: str

        :return:
            int
        """

        if self.ConfigObj.NETWORK not in ["ethereum", "tenderly"]:
            return 7

        # Using Bancor V3 to flashloan BNT, ETH, WBTC, LINK, USDC, USDT
        if tkn in [self.ConfigObj.BNT_ADDRESS, self.ConfigObj.ETH_ADDRESS, self.ConfigObj.WBTC_ADDRESS,
                   self.ConfigObj.LINK_ADDRESS, self.ConfigObj.BNT_ADDRESS, self.ConfigObj.ETH_ADDRESS,
                   self.ConfigObj.WBTC_ADDRESS, self.ConfigObj.LINK_ADDRESS]:
            return 2
        else:
            return 7

    def _get_flashloan_struct(self, trade_instructions_objects: List[TradeInstruction]) -> list:
        """
        Turns an object containing trade instructions into a struct with flashloan tokens and amounts ready to send to the smart contract.
        :param flash_tokens: an object containing flashloan tokens in the format {tkn: {"tkn": tkn_address, "flash_amt": tkn_amt}}
        """
        flash_tokens = self._extract_single_flashloan_token(trade_instructions=trade_instructions_objects)
        flashloans = []
        balancer = {"platformId": 7, "sourceTokens": [], "sourceAmounts": []}
        has_balancer = False

        for tkn in flash_tokens.keys():
            platform_id = self._get_flashloan_platform_id(tkn)
            source_token = flash_tokens[tkn]["tkn"]
            source_amounts = abs(flash_tokens[tkn]["flash_amt"])
            if platform_id == 7:
                has_balancer = True
                balancer["sourceTokens"].append(source_token)
                balancer["sourceAmounts"].append(source_amounts)
            else:
                source_token = self.wrapped_gas_token_to_native(source_token)
                flashloans.append(
                    {"platformId": platform_id, "sourceTokens": [source_token], "sourceAmounts": [source_amounts]})
        if has_balancer:
            flashloans.append(balancer)

        return flashloans

    def native_gas_token_to_wrapped(self, tkn: str):
        """
        This function returns the wrapped gas token address if the input token is the native gas token, otherwise it returns the input token address.
        :param tkn: str
            The token address
        returns: str
            The token address, converted to wrapped gas token if the input was the native gas token

        """
        return self.ConfigObj.WRAPPED_GAS_TOKEN_ADDRESS if tkn == self.ConfigObj.NATIVE_GAS_TOKEN_ADDRESS else tkn

    def wrapped_gas_token_to_native(self, tkn: str):
        """
        Checks if a Token is a wrapped gas token and converts it to the native gas token.

        This is only relevant on the Ethereum network

        :param tkn: the token address

        returns:
        the token address
        """

        if self.ConfigObj.NETWORK not in ["ethereum", "tenderly"]:
            return tkn

        if tkn in [self.ConfigObj.WRAPPED_GAS_TOKEN_ADDRESS, self.ConfigObj.WRAPPED_GAS_TOKEN_ADDRESS]:
            return self.ConfigObj.NATIVE_GAS_TOKEN_ADDRESS if tkn == self.ConfigObj.WRAPPED_GAS_TOKEN_ADDRESS else self.ConfigObj.NATIVE_GAS_TOKEN_ADDRESS
        else:
            return tkn

    def _extract_single_flashloan_token(self, trade_instructions: List[TradeInstruction]) -> Dict:
        """
        Generate a flashloan tokens and amounts.
        :param trade_instructions: A list of trade instruction objects
        """

        is_FL_NATIVE_permitted = False
        if self.ConfigObj.NETWORK in [self.ConfigObj.NETWORK_ETHEREUM]:
            is_FL_NATIVE_permitted = True

        if trade_instructions[0].tknin_is_native and not is_FL_NATIVE_permitted:
            tknin_address = self.ConfigObj.WRAPPED_GAS_TOKEN_ADDRESS
            self.ConfigObj.logger.info(
                f"[routehandler._extract_single_flashloan_token] Not permitted to flashloan NATIVE - Switching to WRAPPED")
        elif trade_instructions[0].tknin_is_native and is_FL_NATIVE_permitted:
            tknin_address = self.ConfigObj.NATIVE_GAS_TOKEN_ADDRESS
        elif trade_instructions[0].tknin_is_wrapped:
            tknin_address = self.ConfigObj.WRAPPED_GAS_TOKEN_ADDRESS
        else:
            tknin_address = trade_instructions[0].tknin_address
        flash_tokens = {
            tknin_address:
                {
                    "tkn": tknin_address,
                    "flash_amt": trade_instructions[0].amtin_wei,
                    "decimals": trade_instructions[0].tknin_decimals}
        }

        return flash_tokens

    def _extract_flashloan_tokens(self, trade_instructions: List[TradeInstruction]) -> Dict:
        """
        Generate a list of the flashloan tokens and amounts.
        :param trade_instructions: A list of trade instruction objects
        """
        token_change = {}
        flash_tokens = {}
        for trade in trade_instructions:
            tknin_address = self.wrapped_gas_token_to_native(trade.tknin_address)
            tknout_address = self.wrapped_gas_token_to_native(trade.tknout_address)

            token_change[tknin_address] = {"tkn": tknin_address, "amtin": 0, "amtout": 0, "balance": 0}
            token_change[tknout_address] = {"tkn": tknout_address, "amtin": 0, "amtout": 0, "balance": 0}

        for trade in trade_instructions:
            tknin_address = self.wrapped_gas_token_to_native(trade.tknin_address)
            tknout_address = self.wrapped_gas_token_to_native(trade.tknout_address)

            token_change[tknin_address]["amtin"] = token_change[tknin_address]["amtin"] + trade.amtin_wei
            token_change[tknin_address]["balance"] = token_change[tknin_address]["balance"] - trade.amtin_wei
            token_change[tknout_address]["amtout"] = token_change[tknout_address]["amtout"] + trade.amtout_wei
            token_change[tknout_address]["balance"] = token_change[tknout_address]["balance"] + trade.amtout_wei

            if token_change[tknin_address]["balance"] < 0:
                flash_tokens[tknin_address] = {"tkn": trade._tknin_address,
                                               "flash_amt": token_change[tknin_address]["amtin"],
                                               "decimals": trade.tknin_decimals}

        return flash_tokens


    def get_arb_contract_args(
            self, trade_instructions: List[TradeInstruction], deadline: int
    ) -> Tuple[List[RouteStruct], int]:
        """
        Gets the arguments needed to instantiate the `ArbContract` class.

        Returns
        -------
        List[Any]
            The arguments needed to instantiate the `ArbContract` class.
        """
        route_struct = self.get_route_structs(
            trade_instructions=trade_instructions, deadline=deadline
        )
        return route_struct

    @staticmethod
    def _get_trade_dicts_from_objects(trade_instructions: List[TradeInstruction]) -> List[Dict[str, Any]]:
        return [
            {
                "cid": instr.cid + "-" + str(instr.cid_tkn)
                if instr.cid_tkn
                else instr.cid,
                "tknin": instr.tknin,
                "amtin": instr.amtin,
                "_amtin_wei": instr.amtin_wei,
                "tknout": instr.tknout,
                "amtout": instr.amtout,
                "_amtout_wei": instr.amtout_wei,
            }
            for instr in trade_instructions
        ]

    @staticmethod
    def _slice_dataframe(df: pd.DataFrame) -> List[Tuple[int, pd.DataFrame]]:
        """
        Slices a dataframe into a list of dataframes.

        Parameters
        ----------
        df: pd.DataFrame
            The dataframe to slice.

        Returns
        -------
        List[Tuple[int, pd.DataFrame]]
            The list of dataframes.

        """
        slices = []
        current_pair_sorting = df.pair_sorting.values[0]
        current_slice = []

        for index, row in df.iterrows():
            if row['pair_sorting'] == current_pair_sorting:
                current_slice.append(index)
            else:
                slices.append(df.loc[current_slice])
                current_pair_sorting = row['pair_sorting']
                current_slice = [index]

        slices.append(df.loc[current_slice])

        min_index = []
        for df in slices:
            min_index += [min(df.index.values)]

        return list(zip(min_index, slices))

    @staticmethod
    def aggregate_bancor_v3_trades(calculated_trade_instructions: List[TradeInstruction]):
        """
        This function aggregates Bancor V3 trades into a single multi-hop when possible

        Parameters
        ----------
        calculated_trade_instructions: List[TradeInstruction]
            Trade instructions that have already had trades calculated


        Returns
        -------
        calculated_trade_instructions
            The trade instructions now with Bancor V3 trades combined into single trades when possible.
        """

        for idx, trade in enumerate(calculated_trade_instructions):
            if idx > 0:
                if trade.exchange_name == "bancor_v3" and calculated_trade_instructions[
                    idx - 1].exchange_name == "bancor_v3":
                    trade_before = calculated_trade_instructions[idx - 1]
                    # This checks for a two-hop trade through BNT and combines them
                    if trade_before.tknout_address in "0x1F573D6Fb3F13d689FF844B4cE37794d79a7FF1C" and trade.tknin_address in "0x1F573D6Fb3F13d689FF844B4cE37794d79a7FF1C":
                        new_trade_instruction = TradeInstruction(ConfigObj=trade.ConfigObj, cid=trade_before.cid,
                                                                 amtin=trade_before.amtin, amtout=trade.amtout,
                                                                 tknin=trade_before.tknin_address,
                                                                 tknout=trade.tknout_address,
                                                                 pair_sorting="", raw_txs="[]", db=trade.db)
                        new_trade_instruction.tknout_is_native = trade.tknout_is_native
                        new_trade_instruction.tknout_is_wrapped = trade.tknout_is_wrapped
                        calculated_trade_instructions[idx - 1] = new_trade_instruction
                        calculated_trade_instructions.pop(idx)

        return calculated_trade_instructions

    def aggregate_carbon_trades(self, trade_instructions_objects: List[TradeInstruction]) -> List[TradeInstruction]:
        """
        Aggregate carbon independent IDs and create trade instructions.

        This function takes a list of dictionaries containing trade instructions,
        aggregates the instructions with carbon independent IDs, and creates
        a list of TradeInstruction objects.

        Parameters
        ----------
        trade_instructions_objects: List[TradeInstruction]
            The trade instructions objects.

        Returns
        -------
        List[TradeInstruction]
            The trade instructions objects.

        """
        config_object = trade_instructions_objects[0].ConfigObj
        db = trade_instructions_objects[0].db

        listti = self._get_trade_dicts_from_objects(trade_instructions_objects)
        df = pd.DataFrame(listti)
        df["pair_sorting"] = df.tknin + df.tknout
        df['carbon'] = [True if '-' in df.cid[i] else False for i in df.index]

        carbons = df[df['carbon']].copy()
        nocarbons = df[~df['carbon']].copy()
        nocarbons["raw_txs"] = str([])
        nocarbons["ConfigObj"] = config_object
        nocarbons["db"] = db

        carbons.drop(['carbon'], axis=1, inplace=True)
        nocarbons.drop(['carbon'], axis=1, inplace=True)

        new_trade_instructions_nocarbons = {i: nocarbons.loc[i].to_dict() for i in nocarbons.index}

        result = self._slice_dataframe(carbons)
        new_trade_instructions_carbons = {min_index:
            {
                "pair_sorting": newdf.pair_sorting.values[0],
                "cid": newdf.cid.values[0].split("-")[0],
                "strategy_id": db.get_pool(cid=newdf.cid.values[0].split("-")[0]).strategy_id,
                "tknin": newdf.tknin.values[0],
                "amtin": newdf.amtin.sum(),
                "_amtin_wei": newdf._amtin_wei.sum(),
                "tknout": newdf.tknout.values[0],
                "amtout": newdf.amtout.sum(),
                "_amtout_wei": newdf._amtout_wei.sum(),
                "raw_txs": str(newdf.to_dict(orient="records")),
                "ConfigObj": config_object,
                "db": db,
            }
            for min_index, newdf in result}

        new_trade_instructions_carbons.update(new_trade_instructions_nocarbons)
        agg_trade_instructions = []
        for i in sorted(list(new_trade_instructions_carbons.keys())):
            agg_trade_instructions += [TradeInstruction(**new_trade_instructions_carbons[i])]
        return agg_trade_instructions

    def _extract_route_index(self, data: List[Any]) -> List[int]:
        """
        Refactored extract index.

        Parameters
        ----------
        data: List[Any]
            The data.

        Returns
        -------
        List[int]
            The route index.
        """
        result = []
        for item in data:
            if isinstance(item, tuple):
                result.append(item[0])
                sublist = self._extract_route_index(item[1:])
                result.extend(sublist)
            elif isinstance(item, list):
                sublist = self._extract_route_index(item)
                result.extend(sublist)
        return result

    @staticmethod
    def _find_match_for_tkn(
            trades: List[TradeInstruction], tkn: str, input="tknin"
    ) -> List[Any]:
        """
        Refactored find match for trade.

        Parameters
        ----------
        trades: List[TradeInstruction]
            The trades.
        tkn: str
            The token.
        input: str
            The input.

        Returns
        -------
        List[Any]
            The potential routes.
        """
        if input == "tknin":
            return [(i, x) for i, x in enumerate(trades) if x.tknout == tkn]
        else:
            return [(i, x) for i, x in enumerate(trades) if x.tknin == tkn]

    @staticmethod
    def _find_match_for_amount(
            trades: List[TradeInstruction], amount: Decimal, input="amtin"
    ) -> List[Any]:
        """
        Refactored find match for amount.

        Parameters
        ----------
        trades: List[TradeInstruction]
            The trades.
        amount: Decimal
            The amount.
        input: str
            The input.

        Returns
        -------
        List[Any]
            The potential routes.
        """
        factor_high = 1.00001
        factor_low = 0.99999
        if input == "amtin":
            return [
                (i, x)
                for i, x in enumerate(trades)
                if (x.amtout >= -amount * factor_high)
                   & (x.amtout <= -amount * factor_low)
            ]
        else:
            return [
                (i, x)
                for i, x in enumerate(trades)
                if (x.amtin <= -amount * factor_high)
                   & (x.amtin >= -amount * factor_low)
            ]

    def _calc_amount0(
            self,
            liquidity: Decimal,
            sqrt_price_times_q96_lower_bound: Decimal,
            sqrt_price_times_q96_upper_bound: Decimal,
    ) -> Decimal:
        """
        Refactored calc amount0.

        Parameters
        ----------
        liquidity: Decimal
            The liquidity.
        sqrt_price_times_q96_lower_bound: Decimal
            The sqrt price times q96 lower bound.
        sqrt_price_times_q96_upper_bound: Decimal
            The sqrt price times q96 upper bound.

        Returns
        -------
        Decimal
            The amount0.
        """
        if sqrt_price_times_q96_lower_bound > sqrt_price_times_q96_upper_bound:
            sqrt_price_times_q96_lower_bound, sqrt_price_times_q96_upper_bound = (
                sqrt_price_times_q96_upper_bound,
                sqrt_price_times_q96_lower_bound,
            )
        return Decimal(
            liquidity
            * (sqrt_price_times_q96_upper_bound - sqrt_price_times_q96_lower_bound)
            / sqrt_price_times_q96_upper_bound
            / sqrt_price_times_q96_lower_bound
        )

    def _calc_amount1(
            self,
            liquidity: Decimal,
            sqrt_price_times_q96_lower_bound: Decimal,
            sqrt_price_times_q96_upper_bound: Decimal,
    ) -> Decimal:
        """
        Refactored calc amount1.

        Parameters
        ----------
        liquidity: Decimal
            The liquidity.
        sqrt_price_times_q96_lower_bound: Decimal
            The sqrt price times q96 lower bound.
        sqrt_price_times_q96_upper_bound: Decimal
            The sqrt price times q96 upper bound.

        Returns
        -------
        Decimal
            The amount1.
        """
        if sqrt_price_times_q96_lower_bound > sqrt_price_times_q96_upper_bound:
            sqrt_price_times_q96_lower_bound, sqrt_price_times_q96_upper_bound = (
                sqrt_price_times_q96_upper_bound,
                sqrt_price_times_q96_lower_bound,
            )
        return Decimal(
            liquidity
            * (sqrt_price_times_q96_upper_bound - sqrt_price_times_q96_lower_bound)
        )

    def _swap_token0_in(
            self,
            amount_in: Decimal,
            fee: Decimal,
            liquidity: Decimal,
            sqrt_price: Decimal,
            decimal_tkn0_modifier: Decimal,
            decimal_tkn1_modifier: Decimal,
    ) -> Decimal:
        """
        Refactored swap token0 in.

        Parameters
        ----------
        amount_in: Decimal
            The amount in.
        fee: Decimal
            The fee.
        liquidity: Decimal
            The liquidity.
        sqrt_price: Decimal
            The sqrt price.
        decimal_tkn0_modifier: Decimal
            The decimal tkn0 modifier.
        decimal_tkn1_modifier: Decimal
            The decimal tkn1 modifier.

        Returns
        -------
        Decimal
            The amount out.
        """
        amount_in = amount_in * (Decimal(str(1)) - fee)

        price_next = Decimal(str(math.floor((
                int(liquidity * self.ConfigObj.Q96 * sqrt_price)
                / int(liquidity * self.ConfigObj.Q96 + amount_in * decimal_tkn0_modifier * sqrt_price)))
        ))
        amount_out = self._calc_amount1(liquidity, sqrt_price, price_next) / self.ConfigObj.Q96

        return Decimal(amount_out / decimal_tkn1_modifier)

    def _swap_token1_in(
            self,
            amount_in: Decimal,
            fee: Decimal,
            liquidity: Decimal,
            sqrt_price: Decimal,
            decimal_tkn0_modifier: Decimal,
            decimal_tkn1_modifier: Decimal,
    ) -> Decimal:
        """
        Refactored swap token1 in.

        Parameters
        ----------
        amount_in: Decimal
            The amount in.
        fee: Decimal
            The fee.
        liquidity: Decimal
            The liquidity.
        sqrt_price: Decimal
            The sqrt price.
        decimal_tkn0_modifier: Decimal
            The decimal tkn0 modifier.
        decimal_tkn1_modifier: Decimal
            The decimal tkn1 modifier.

        Returns
        -------
        Decimal
            The amount out.
        """

        amount_in = amount_in * (Decimal(str(1)) - fee)
        result = (((liquidity * self.ConfigObj.Q96 * ((((
                                                                amount_in * decimal_tkn1_modifier * self.ConfigObj.Q96) / liquidity) + sqrt_price) - sqrt_price) / (
                        (((amount_in * decimal_tkn1_modifier * self.ConfigObj.Q96) / liquidity) + sqrt_price)) / (
                        sqrt_price)) / decimal_tkn0_modifier))

        return result
        # amount = amount_in * decimal_tkn1_modifier * (Decimal(str(1)) - fee)
        #
        # price_diff = Decimal((amount_in * decimal_tkn1_modifier * self.ConfigObj.Q96) / liquidity)
        # price_next = Decimal(sqrt_price + price_diff)
        #
        # print(f"p_next: {price_next}")
        # amount_out = self._calc_amount0(liquidity, price_next, sqrt_price) / self.ConfigObj.Q96
        #
        # print(f"Equation result = {result}, calc0 result={amount_out / decimal_tkn0_modifier}")
        #
        # return Decimal(amount_out / decimal_tkn0_modifier)

    def _calc_uniswap_v3_output(
            self,
            amount_in: Decimal,
            fee: Decimal,
            liquidity: Decimal,
            sqrt_price: Decimal,
            decimal_tkn0_modifier: Decimal,
            decimal_tkn1_modifier: Decimal,
            tkn_in: str,
            tkn_out: str,
            tkn_0_address: str,
            tkn_1_address: str
    ) -> Decimal:
        """
        Refactored calc uniswap v3 output.

        Parameters
        ----------
        amount_in: Decimal
            The amount in.
        fee: Decimal
            The fee.
        liquidity: Decimal
            The liquidity.
        sqrt_price: Decimal
            The sqrt price.
        decimal_tkn0_modifier: Decimal
            The decimal tkn0 modifier.
        decimal_tkn1_modifier: Decimal
            The decimal tkn1 modifier.
        tkn_in: str
            The token in.
        tkn_0_address: str
            The token 0 key.

        Returns
        -------
        Decimal
            The amount out.
        """
        assert tkn_in == tkn_0_address or tkn_out == tkn_0_address, f"Uniswap V3 swap token mismatch, tkn_in: {tkn_in}, tkn_0_address: {tkn_0_address}, tkn_1_address: {tkn_1_address}"
        assert tkn_in == tkn_1_address or tkn_out == tkn_1_address, f"Uniswap V3 swap token mismatch, tkn_in: {tkn_in}, tkn_0_address: {tkn_0_address}, tkn_1_address: {tkn_1_address}"

        liquidity = Decimal(str(liquidity))
        fee = Decimal(str(fee))
        sqrt_price = Decimal(str(sqrt_price))
        decimal_tkn0_modifier = Decimal(str(decimal_tkn0_modifier))
        decimal_tkn1_modifier = Decimal(str(decimal_tkn1_modifier))

        # print(f"[_calc_uniswap_v3_output] tkn_in={tkn_in}, tkn_0_address={tkn_0_address}, tkn_1_address={tkn_1_address}, tkn0_in={tkn_in == tkn_0_address}, liquidity={liquidity}, fee={fee}, sqrt_price={sqrt_price}, decimal_tkn0_modifier={decimal_tkn0_modifier}, decimal_tkn1_modifier={decimal_tkn1_modifier}")

        return (
            self._swap_token0_in(
                amount_in=amount_in,
                fee=fee,
                liquidity=liquidity,
                sqrt_price=sqrt_price,
                decimal_tkn0_modifier=decimal_tkn0_modifier,
                decimal_tkn1_modifier=decimal_tkn1_modifier,
            )
            if tkn_in == tkn_0_address
            else self._swap_token1_in(
                amount_in=amount_in,
                fee=fee,
                liquidity=liquidity,
                sqrt_price=sqrt_price,
                decimal_tkn0_modifier=decimal_tkn0_modifier,
                decimal_tkn1_modifier=decimal_tkn1_modifier,
            )
        )

    ONE = 2 ** 48

    def decodeFloat(self, value):
        return (value % self.ONE) << (value // self.ONE)

    def decode(self, value):
        return self.decodeFloat(int(value)) / self.ONE

    def decode_decimal_adjustment(self, value: Decimal, tkn_in_decimals: int or str, tkn_out_decimals: int or str):
        tkn_in_decimals = int(tkn_in_decimals)
        tkn_out_decimals = int(tkn_out_decimals)
        return value * Decimal("10") ** (
                (tkn_in_decimals - tkn_out_decimals) / Decimal("2")
        )

    @staticmethod
    def _get_input_trade_by_target_carbon(
            y, z, A, B, fee, tkns_out: Decimal, trade_by_source: bool = True
    ) -> Tuple[Decimal, Decimal]:
        """
        Refactored get input trade by target fastlane_bot.

        Parameters
        ----------
        y: Decimal
            The y.
        z: Decimal
            The z.
        A: Decimal
            The A.
        B: Decimal
            The B.
        fee: Decimal
            The fee.
        tkns_out: Decimal
            The tokens out.

        Returns
        -------
        Tuple[Decimal, Decimal]
            The tokens in and tokens out.
        """
        # Fee set to 0 to avoid
        fee = Decimal(str(fee))
        tkns_out = min(tkns_out, y)
        tkns_in = (
                (tkns_out * z ** 2) / ((A * y + B * z) * (A * y + B * z - A * tkns_out))
        )

        if not trade_by_source:
            # Only taking fee if calculating by trade by target. Otherwise fee will be calculated in trade by source function.
            tkns_in = tkns_in * Decimal(1 - fee)

        return tkns_in, tkns_out

    def _get_output_trade_by_source_carbon(
            self, y, z, A, B, fee, tkns_in: Decimal
    ) -> Tuple[Decimal, Decimal]:
        """
        Refactored get output trade by source fastlane_bot.

        Parameters
        ----------
        y: Decimal
            The y.
        z: Decimal
            The z.
        A: Decimal
            The A.
        B: Decimal
            The B.
        fee: Decimal
            The fee.
        tkns_in: Decimal
            The tokens in.

        Returns
        -------
        Tuple[Decimal, Decimal]
            The tuple of tokens in and tokens out.
        """

        fee = Decimal(str(fee))
        tkns_out = Decimal(
            (tkns_in * (B * z + A * y) ** 2)
            / (tkns_in * (B * A * z + A ** 2 * y) + z ** 2)
        )
        if tkns_out > y:
            tkns_in, tkns_out = self._get_input_trade_by_target_carbon(
                y=y, z=z, A=A, B=B, fee=fee, tkns_out=y, trade_by_source=True
            )

        tkns_out = tkns_out * (Decimal("1") - fee)
        return tkns_in, tkns_out

    def _calc_carbon_output(
            self, curve: Pool, tkn_in: str, tkn_in_decimals: int, tkn_out_decimals: int, amount_in: Decimal
    ):
        """
        calc fastlane_bot output.

        Parameters
        ----------
        curve: Pool
            The pool.
        tkn_in: str
            The token in.
        amount_in: Decimal
            The amount in.

        Returns
        -------
        Decimal
            The amount out.
        """
        assert tkn_in != self.ConfigObj.NATIVE_GAS_TOKEN_ADDRESS, "[routehandler.py _calc_carbon_output] Function does not expect native gas token as input."
        amount_in = Decimal(str(amount_in))

        tkn0_address = curve.pair_name.split("/")[0]
        tkn1_address = curve.pair_name.split("/")[1]
        tkn0_address = self.native_gas_token_to_wrapped(tkn=tkn0_address)
        tkn1_address = self.native_gas_token_to_wrapped(tkn=tkn1_address)

        # print(f"[_calc_carbon_output] tkn0_address={tkn0_address}, tkn1_address={tkn1_address}, ")

        assert tkn_in == tkn0_address or tkn_in == tkn1_address, f"Token in: {tkn_in} does not match tokens in Carbon Curve: {tkn0_address} & {tkn1_address}"

        # print(f"[_calc_carbon_output] tkn0_address={tkn0_address}, tkn1_address={tkn1_address}, tkn_int={tkn_in}, using curve0={tkn_in == tkn1_address}")
        y, z, A, B = (
            (curve.y_0, curve.z_0, curve.A_0, curve.B_0)
            if tkn_in == tkn1_address
            else (curve.y_1, curve.z_1, curve.A_1, curve.B_1)
        )

        if A is None:
            A = 0

        # print('[_calc_carbon_output] before decode: ', y, z, A, B)
        A = self.decode_decimal_adjustment(value=Decimal(str(self.decode(A))), tkn_in_decimals=tkn_in_decimals,
                                           tkn_out_decimals=tkn_out_decimals)
        B = self.decode_decimal_adjustment(value=Decimal(str(self.decode(B))), tkn_in_decimals=tkn_in_decimals,
                                           tkn_out_decimals=tkn_out_decimals)
        y = Decimal(y) / Decimal("10") ** Decimal(str(tkn_out_decimals))
        z = Decimal(z) / Decimal("10") ** Decimal(str(tkn_out_decimals))
        # print('[_calc_carbon_output] after decode: ', y, z, A, B)
        assert y > 0, f"Trade incoming to empty Carbon curve: {curve}"

        # print(f"[_calc_carbon_output] Carbon curve decoded: {y, z, A, B}, fee = {Decimal(curve.fee)}, amount_in={amount_in}")

        amt_in, result = self._get_output_trade_by_source_carbon(
            y=y, z=z, A=A, B=B, fee=Decimal(curve.fee_float), tkns_in=amount_in
        )
        return amt_in, result

    @staticmethod
    def _single_trade_result_constant_product(
            tokens_in, token0_amt, token1_amt, fee
    ) -> Decimal:
        return Decimal(
            (tokens_in * token1_amt * (1 - Decimal(fee))) / (tokens_in + token0_amt)
        )

    def _calc_balancer_output(self, curve: Pool, tkn_in: str, tkn_out: str, amount_in: Decimal):
        """
        This is a wrapper function that extracts the necessary pool values to pass into the Balancer swap equation and passes them into the low-level function.
        curve: Pool
            The pool.
        tkn_in: str
            The token in.
        tkn_out: str
            The token out.
        amount_in: Decimal
            The amount in.

        returns:
            The number of tokens expected to be received by the trade.
        """
        tkn_in_weight = Decimal(str(curve.get_token_weight(tkn=tkn_in)))
        tkn_in_balance = Decimal(str(curve.get_token_balance(tkn=tkn_in))) / 10 ** Decimal(
            str(curve.get_token_decimals(tkn=tkn_in)))
        tkn_out_weight = Decimal(str(curve.get_token_weight(tkn=tkn_out)))
        tkn_out_balance = Decimal(str(curve.get_token_balance(tkn=tkn_out))) / 10 ** Decimal(
            str(curve.get_token_decimals(tkn=tkn_out)))
        self.ConfigObj.logger.debug(
            f"[routehandler.py _calc_balancer_output] tknin {tkn_in} weight: {tkn_in_weight}, tknout {tkn_out} tknout weight: {tkn_out_weight}")

        # Extract trade fee from amount in
        fee = Decimal(str(amount_in)) * Decimal(str(curve.fee_float))
        amount_in = amount_in - fee

        if amount_in > (tkn_in_balance * Decimal("0.3")):
            raise BalancerInputTooLargeError(
                "Balancer has a hard constraint that amount in must be less than 30% of the pool balance of tkn in, making this trade invalid.")

        amount_out = self._calc_balancer_out_given_in(balance_in=tkn_in_balance, weight_in=tkn_in_weight,
                                                      balance_out=tkn_out_balance, weight_out=tkn_out_weight,
                                                      amount_in=amount_in)
        if amount_out > (tkn_out_balance * Decimal("0.3")):
            raise BalancerOutputTooLargeError(
                "Balancer has a hard constraint that the amount out must be less than 30% of the pool balance of tkn out, making this trade invalid.")

        # amount_in = (1 - Decimal(str(curve.fee_float))) * Decimal(str(amount_in))
        return amount_out

    @staticmethod
    def _calc_balancer_out_given_in(balance_in: Decimal,
                                    weight_in: Decimal,
                                    balance_out: Decimal,
                                    weight_out: Decimal,
                                    amount_in: Decimal) -> Decimal:
        """
        This function uses the Balancer swap equation to calculate the token output, given an input.

        :param balance_in: the pool balance of the source token
        :param weight_in: the pool weight of the source token
        :param balance_out: the pool balance of the target token
        :param weight_out: the pool weight of the target token
        :param amount_in: the number of source tokens trading into the pool

        returns:
        The number of tokens expected to be received by the trade.

        """

        denominator = balance_in + amount_in
        base = divUp(balance_in, denominator)  # balanceIn.divUp(denominator);
        exponent = divDown(weight_in, weight_out)  # weightIn.divDown(weightOut);
        power = powUp(base, exponent)  # base.powUp(exponent);

        return mulDown(balance_out, complement(power))  # balanceOut.mulDown(power.complement());

    @staticmethod
    def _calc_balancer_input_given_output(balance_in: Decimal,
                                          weight_in: Decimal,
                                          balance_out: Decimal,
                                          weight_out: Decimal,
                                          amount_out: Decimal):
        """
        This function uses the Balancer swap equation to calculate the token output, given an input.

        :param balance_in: the pool balance of the source token
        :param weight_in: the pool weight of the source token
        :param balance_out: the pool balance of the target token
        :param weight_out: the pool weight of the target token
        :param amount_in: the number of source tokens trading into the pool

        returns:
        The number of tokens expected to be received by the trade.

        """

        base = divUp(balance_out, (balance_out - amount_out))
        exponent = divUp(weight_out, weight_in)
        power = powUp(base, exponent)
        ratio = power - Decimal(1)
        result = mulUp(balance_in, ratio)
        return result

    def _solve_trade_output(
            self, curve: Pool, trade: TradeInstruction, amount_in: Decimal = None
    ) -> Tuple[Decimal, Decimal, int, int]:

        if not isinstance(trade, TradeInstruction):
            raise Exception("trade in must be a TradeInstruction object.")

        if curve.exchange_name != "balancer":
            tkn0_address = curve.pair_name.split("/")[0]
            tkn1_address = curve.pair_name.split("/")[1]
            tkn0_decimals = int(trade.db.get_token(tkn_address=tkn0_address).decimals)
            tkn1_decimals = int(trade.db.get_token(tkn_address=tkn1_address).decimals)

            tkn0_address = self.ConfigObj.WRAPPED_GAS_TOKEN_ADDRESS if tkn0_address in self.ConfigObj.NATIVE_GAS_TOKEN_ADDRESS and (
                    trade.tknin_address in self.ConfigObj.WRAPPED_GAS_TOKEN_ADDRESS or trade.tknout_address in self.ConfigObj.WRAPPED_GAS_TOKEN_ADDRESS) else tkn0_address
            tkn1_address = self.ConfigObj.WRAPPED_GAS_TOKEN_ADDRESS if tkn1_address == self.ConfigObj.NATIVE_GAS_TOKEN_ADDRESS and (
                    trade.tknin_address == self.ConfigObj.WRAPPED_GAS_TOKEN_ADDRESS or trade.tknout_address == self.ConfigObj.WRAPPED_GAS_TOKEN_ADDRESS) else tkn1_address

            assert tkn0_address == trade.tknin_address or tkn0_address == trade.tknout_address, f"[_solve_trade_output] tkn0_address {tkn0_address} !=  trade.tknin_address {trade.tknin_address} or trade.tknout_address {trade.tknout_address}"
            assert tkn1_address == trade.tknin_address or tkn1_address == trade.tknout_address, f"[_solve_trade_output] tkn1_address {tkn1_address} !=  trade.tknin_address {trade.tknin_address} or trade.tknout_address {trade.tknout_address}"
            assert tkn0_address != tkn1_address, f"[_solve_trade_output] tkn0_address == tkn_1_address {tkn0_address}, {tkn1_address}"

        else:
            tokens = curve.get_tokens
            assert trade.tknin_address in tokens, f"[_solve_trade_output] trade.tknin_address {trade.tknin_address} not in Balancer curve tokens: {tokens}"
            assert trade.tknout_address in tokens, f"[_solve_trade_output] trade.tknout_address {trade.tknout_address} not in Balancer curve tokens: {tokens}"

        tkn_in_decimals = int(trade.db.get_token(tkn_address=trade.tknin_address).decimals)
        tkn_out_decimals = int(trade.db.get_token(tkn_address=trade.tknout_address).decimals)

        amount_in = TradeInstruction._quantize(amount_in, tkn_in_decimals)

        if curve.exchange_name in self.ConfigObj.UNI_V3_FORKS:
            amount_out = self._calc_uniswap_v3_output(
                tkn_in=trade.tknin_address,
                tkn_out=trade.tknout_address,
                amount_in=amount_in,
                fee=Decimal(curve.fee_float),
                liquidity=curve.liquidity,
                sqrt_price=curve.sqrt_price_q96,
                decimal_tkn0_modifier=Decimal(10 ** tkn0_decimals),
                decimal_tkn1_modifier=Decimal(10 ** tkn1_decimals),
                tkn_0_address=tkn0_address,
                tkn_1_address=tkn1_address
            )
        elif curve.exchange_name in self.ConfigObj.CARBON_V1_FORKS or curve.exchange_name == self.ConfigObj.BANCOR_POL_NAME:
            amount_in, amount_out = self._calc_carbon_output(
                curve=curve, tkn_in=trade.tknin_address, tkn_in_decimals=tkn_in_decimals,
                tkn_out_decimals=tkn_out_decimals, amount_in=amount_in
            )
        elif curve.exchange_name == self.ConfigObj.BALANCER_NAME:
            amount_out = self._calc_balancer_output(curve=curve, tkn_in=trade.tknin_address,
                                                    tkn_out=trade.tknout_address, amount_in=amount_in)

        elif curve.exchange_name in self.ConfigObj.SOLIDLY_V2_FORKS and curve.pool_type in "stable":
            raise ExchangeNotSupportedError(
                f"[routerhandler.py _solve_trade_output] Solidly V2 stable pools are not yet supported")
        else:
            tkn0_amt, tkn1_amt = (
                (curve.tkn0_balance, curve.tkn1_balance)
                if trade.tknin_address == tkn0_address
                else (curve.tkn1_balance, curve.tkn0_balance)
            )
            tkn0_dec = tkn0_decimals if trade.tknin_address == tkn0_address else tkn1_decimals
            tkn1_dec = tkn1_decimals if trade.tknout_address == tkn1_address else tkn0_decimals

            tkn0_amt = self._from_wei_to_decimals(tkn0_amt, tkn0_dec)
            tkn1_amt = self._from_wei_to_decimals(tkn1_amt, tkn1_dec)

            amount_out = self._single_trade_result_constant_product(
                tokens_in=amount_in,
                token0_amt=tkn0_amt,
                token1_amt=tkn1_amt,
                fee=curve.fee_float,
            )

        amount_out = amount_out * Decimal("0.9999")
        amount_out = TradeInstruction._quantize(amount_out, tkn_out_decimals)
        amount_in_wei = TradeInstruction._convert_to_wei(amount_in, tkn_in_decimals)
        amount_out_wei = TradeInstruction._convert_to_wei(amount_out, tkn_out_decimals)
        return amount_in, amount_out, amount_in_wei, amount_out_wei

    def calculate_trade_profit(
            self, trade_instructions: List[TradeInstruction]
    ) -> int or float or Decimal:
        """
        Calculates the profit of the trade in the Flashloan token by calculating the sum in vs sum out
        """
        sum_in = 0
        sum_out = 0
        flt = trade_instructions[0].tknin_address

        for trade in trade_instructions:
            if trade.tknin_address == flt:
                sum_in += abs(trade.amtin)
            elif trade.tknout_address == flt:
                sum_out += abs(trade.amtout)
        sum_profit = sum_out - sum_in
        return sum_profit

    def calculate_trade_outputs(
            self, trade_instructions: List[TradeInstruction]
    ) -> List[TradeInstruction]:
        """
        Refactored calculate trade outputs.

        Parameters
        ----------
        trade_instructions: List[Dict[str, Any]]
            The trade instructions.

        Returns
        -------
        List[Dict[str, Any]]
            The trade outputs.
        """
        next_amount_in = trade_instructions[0].amtin
        for idx, trade in enumerate(trade_instructions):
            raw_txs_lst = []
            # total_percent = 0
            if trade.amtin <= 0:
                trade_instructions.pop(idx)
                continue
            if trade.raw_txs != "[]":
                data = eval(trade.raw_txs)
                total_out = 0
                total_in = 0
                total_in_wei = 0
                total_out_wei = 0
                expected_in = trade_instructions[idx].amtin

                remaining_tkn_in = Decimal(str(next_amount_in))

                for tx in data:
                    try:
                        tx["percent_in"] = Decimal(str(tx["amtin"])) / Decimal(str(expected_in))
                    except decimal.InvalidOperation:
                        tx["percent_in"] = 0
                        # total_percent += tx["amtin"]/expected_in
                        self.ConfigObj.logger.warning(
                            f"[calculate_trade_outputs] Invalid operation: {tx['amtin']}/{expected_in}")

                last_tx = len(data) - 1

                for _idx, tx in enumerate(data):
                    cid = tx["cid"].split("-")[0]
                    curve = trade_instructions[idx].db.get_pool(cid=cid)
                    strategy_id = curve.strategy_id
                    tknin_address = tx["tknin"]

                    _next_amt_in = Decimal(str(next_amount_in)) * tx["percent_in"]
                    if _next_amt_in > remaining_tkn_in:
                        _next_amt_in = remaining_tkn_in

                    if _idx == last_tx:
                        if _next_amt_in < remaining_tkn_in:
                            _next_amt_in = remaining_tkn_in


                    (
                        amount_in,
                        amount_out,
                        amount_in_wei,
                        amount_out_wei,
                    ) = self._solve_trade_output(
                        curve=curve, trade=trade, amount_in=_next_amt_in
                    )

                    remaining_tkn_in -= amount_in

                    if amount_in_wei <= 0:
                        continue
                    raw_txs = {
                        "cid": cid,
                        "strategy_id": strategy_id,
                        "tknin": tx["tknin"],
                        "amtin": amount_in,
                        "_amtin_wei": amount_in_wei,
                        "tknout": tx["tknout"],
                        "amtout": amount_out,
                        "_amtout_wei": amount_out_wei,
                    }
                    raw_txs_lst.append(raw_txs)

                    remaining_tkn_in = TradeInstruction._quantize(amount=remaining_tkn_in,
                                                                  decimals=trade.tknin_decimals)
                    if _idx == last_tx and remaining_tkn_in > 0:

                        for __idx, _tx in enumerate(raw_txs_lst):
                            adjusted_next_amt_in = _tx["amtin"] + remaining_tkn_in
                            _curve = trade_instructions[idx].db.get_pool(cid=_tx["cid"])
                            (
                                _amount_in,
                                _amount_out,
                                _amount_in_wei,
                                _amount_out_wei,
                            ) = self._solve_trade_output(
                                curve=_curve, trade=trade, amount_in=adjusted_next_amt_in
                            )

                            test_remaining = remaining_tkn_in - _amount_in + _tx["amtin"]
                            remaining_tkn_in = TradeInstruction._quantize(amount=remaining_tkn_in,
                                                                          decimals=trade.tknin_decimals)
                            if test_remaining < 0:
                                continue

                            remaining_tkn_in = remaining_tkn_in + _tx["amtin"] - _amount_in

                            _raw_txs = {
                                "cid": _tx["cid"],
                                "strategy_id": _curve.strategy_id,
                                "tknin": _tx["tknin"],
                                "amtin": _amount_in,
                                "_amtin_wei": _amount_in_wei,
                                "tknout": _tx["tknout"],
                                "amtout": _amount_out,
                                "_amtout_wei": _amount_out_wei,
                            }

                            raw_txs_lst[__idx] = _raw_txs

                            if remaining_tkn_in == 0:
                                break

                _total_in = 0
                _total_in_wei = 0
                _total_out = 0
                _total_out_wei = 0
                for raw_tx in raw_txs_lst:
                    _total_in += raw_tx["amtin"]
                    _total_in_wei += raw_tx["_amtin_wei"]
                    _total_out += raw_tx["amtout"]
                    _total_out_wei += raw_tx["_amtout_wei"]

                trade_instructions[idx].amtin = _total_in
                trade_instructions[idx].amtout = _total_out
                trade_instructions[idx]._amtin_wei = _total_in_wei
                trade_instructions[idx]._amtout_wei = _total_out_wei
                trade_instructions[idx].raw_txs = str(raw_txs_lst)
                amount_out = _total_out

            else:

                curve_cid = trade.cid
                curve = trade_instructions[idx].db.get_pool(cid=curve_cid)
                (
                    amount_in,
                    amount_out,
                    amount_in_wei,
                    amount_out_wei,
                ) = self._solve_trade_output(
                    curve=curve, trade=trade, amount_in=next_amount_in
                )
                trade_instructions[idx].amtin = amount_in
                trade_instructions[idx].amtout = amount_out
                trade_instructions[idx]._amtin_wei = amount_in_wei
                trade_instructions[idx]._amtout_wei = amount_out_wei

            next_amount_in = amount_out

        return trade_instructions

    def _from_wei_to_decimals(self, tkn0_amt: Decimal, tkn0_decimals: int) -> Decimal:
        return Decimal(str(tkn0_amt)) / Decimal("10") ** Decimal(str(tkn0_decimals))

    def _cid_to_pool(self, cid: str, db: any) -> Pool:
        return db.get_pool(cid=cid)

# TODO: Those functions should probably be private; also -- are they needed at
# all? Most of them seem to be extremely trivial

def mulUp(a: Decimal, b: Decimal) -> Decimal:
    return a * b


def divUp(a: Decimal, b: Decimal) -> Decimal:
    if a * b == 0:
        return Decimal(0)
    else:
        return a / b


def mulDown(a: Decimal, b: Decimal) -> Decimal:
    return a * b


def divDown(a: Decimal, b: Decimal) -> Decimal:
    result = a / b
    return result


def complement(a: Decimal) -> Decimal:
    return Decimal(1 - a) if a < 1 else Decimal(0)


def powUp(a: Decimal, b: Decimal) -> Decimal:
    return a ** b


def powDown(a: Decimal, b: Decimal) -> Decimal:
    return a ** b


class BalancerInputTooLargeError(AssertionError):
    pass


class BalancerOutputTooLargeError(AssertionError):
    pass


class ExchangeNotSupportedError(AssertionError):
    pass<|MERGE_RESOLUTION|>--- conflicted
+++ resolved
@@ -247,14 +247,9 @@
         """
 
         if platform_id == self.ConfigObj.network.EXCHANGE_IDS.get(self.ConfigObj.network.UNISWAP_V3_NAME):
-<<<<<<< HEAD
             assert custom_data == "0x", f"[routehandler.py _handle_custom_data_extras] attempt to override input custom_data {custom_data}"
-            if self.ConfigObj.network.NETWORK == ETHEREUM or exchange_name in [PANCAKESWAP_V3_NAME, BUTTER_V3_NAME, AGNI_V3_NAME, CLEOPATRA_V3_NAME]:
+            if self.ConfigObj.network.NETWORK == ETHEREUM or exchange_name in [PANCAKESWAP_V3_NAME, BUTTER_V3_NAME, AGNI_V3_NAME, CLEOPATRA_V3_NAME, METAVAULT_V3_NAME]:
                 return '0x0000000000000000000000000000000000000000000000000000000000000000'
-=======
-            if self.ConfigObj.network.NETWORK == ETHEREUM or exchange_name in [PANCAKESWAP_V3_NAME, BUTTER_V3_NAME, AGNI_V3_NAME, CLEOPATRA_V3_NAME, METAVAULT_V3_NAME]:
-                custom_data = '0x0000000000000000000000000000000000000000000000000000000000000000'
->>>>>>> fe8b34f0
             else:
                 return '0x0100000000000000000000000000000000000000000000000000000000000000'
 
