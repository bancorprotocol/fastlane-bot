"""
Brownie-related transaction handlers for the Fastlane project.

(c) Copyright Bprotocol foundation 2023.
Licensed under MIT
"""
__VERSION__ = "1.0"
__DATE__="01/May/2023"

# import itertools
# import random
# import time
from dataclasses import dataclass, asdict
from typing import List, Union, Any, Dict, Tuple, Optional

# import eth_abi
# import math
# import pandas as pd
import requests
from _decimal import Decimal
from alchemy import Network, Alchemy
from brownie.network.transaction import TransactionReceipt
from eth_utils import to_hex
from web3 import Web3
from web3._utils.threads import Timeout
from web3._utils.transactions import fill_nonce
from web3.contract import ContractFunction
from web3.exceptions import TimeExhausted
from web3.types import TxParams, TxReceipt

from fastlane_bot.data.abi import *  # TODO: PRECISE THE IMPORTS or from .. import abi
#from fastlane_bot.config import *  # TODO: PRECISE THE IMPORTS or from .. import config
# from fastlane_bot.db.models import Token, Pool
#import fastlane_bot.config as c
# from fastlane_bot.tools.cpc import ConstantProductCurve
from fastlane_bot.config import Config
from fastlane_bot.utils import num_format, log_format, num_format_float


@dataclass
class TxHelper:
    """
    A class to represent a flashloan arbitrage.

    Attributes
    ----------
    usd_gas_limit : float
        The USD gas limit.
    gas_price_multiplier : float
        The gas price multiplier.
    """
    __VERSION__=__VERSION__
    __DATE__=__DATE__
    
    ConfigObj: Config
    usd_gas_limit: float = 20 #TODO this needs to be dynamic
    gas_price_multiplier: float = 1.2


    def __post_init__(self):
        self.PRIVATE_KEY: str = self.ConfigObj.ETH_PRIVATE_KEY_BE_CAREFUL
        self.COINGECKO_URL: str = 'https://api.coingecko.com/api/v3/simple/price?ids=ethereum&vs_currencies=usd&include_24hr_change=true'
        self.arb_contract: Any = self.ConfigObj.BANCOR_ARBITRAGE_CONTRACT
        self.w3: Web3 = self.ConfigObj.w3
    @property
    def wallet_address(self) -> str:
        """Get the wallet address.

        Returns:
            str: The wallet address.
        """
        return self.ConfigObj.LOCAL_ACCOUNT.address

    @property
    def wallet_balance(self) -> Tuple[Any, int]:
        """Get the wallet balance in Ether.

        Returns:
            float: The wallet balance in Ether.
        """
        balance = self.w3.eth.getBalance(self.wallet_address)
        return balance, self.w3.fromWei(balance, 'ether')

    @property
    def wei_balance(self) -> int:
        """Get the wallet balance in Wei.

        Returns:
            int: The wallet balance in Wei.
        """
        return self.wallet_balance[0]

    @property
    def ether_balance(self) -> float:
        """Get the wallet balance in Ether.

        Returns:
            float: The wallet balance in Ether.
        """
        return self.wallet_balance[1]

    @property
    def nonce(self):
        return self.ConfigObj.w3.eth.getTransactionCount(self.ConfigObj.LOCAL_ACCOUNT.address)

    @property
    def gas_limit(self):
        return self.get_gas_limit_from_usd(self.usd_gas_limit)

    @property
    def base_gas_price(self):
        """
        Get the base gas price from the Web3 instance.
        """
        return self.ConfigObj.w3.eth.gasPrice

    @property
    def gas_price_gwei(self):
        """
        Get the gas price from the Web3 instance (gwei).
        """
        return self.base_gas_price / 1e9

    @property
    def ether_price_usd(self):
        """
        Get the ether price in USD.
        """
        response = requests.get(self.COINGECKO_URL)
        data = response.json()
        return data['ethereum']['usd']

    @property
    def deadline(self):
        return self.ConfigObj.w3.eth.getBlock('latest')['timestamp'] + self.ConfigObj.DEFAULT_BLOCKTIME_DEVIATION

    def get_gas_limit_from_usd(self, gas_cost_usd: float) -> int:
        """Calculate the gas limit based on the desired gas cost in USD.

        Args:
            gas_cost_usd (float): The desired gas cost in USD.

        Returns:
            int: The calculated gas limit.
        """
        ether_cost = gas_cost_usd / self.ether_price_usd
        gas_limit = ether_cost / self.gas_price_gwei * 1e9
        return int(gas_limit)

    XS_WETH = "weth"
    XS_TRANSACTION = "transaction_built"
    XS_SIGNED = "transaction_signed"

    def submit_flashloan_arb_tx(self,
                                arb_data: List[Dict[str, Any]],
                                flashloan_token_address: str,
                                flashloan_amount: int or float,
                                verbose: bool = True,
                                result = None) -> str:
        """Submit a flashloan arbitrage transaction.

        Parameters
        ----------
        arb_data : List[Dict[str, Any]]
            The arbitrage data.
        flashloan_token_address : str
            The flashloan token address.
        flashloan_amount : int or float
            The flashloan amount.
        verbose : bool, optional
            Whether to print the transaction details, by default True
        result: XS_XXX or None
            What intermediate result to return (default: None)
        Returns
        -------
        str
            The transaction hash.
        """

        if not isinstance(flashloan_amount, int):
            flashloan_amount = int(flashloan_amount)

        if flashloan_token_address == self.ConfigObj.WETH_ADDRESS:
            flashloan_token_address = self.ConfigObj.ETH_ADDRESS

        if result == self.XS_WETH:
            return flashloan_token_address

        assert flashloan_token_address != arb_data[0]['targetToken'], \
            "The flashloan token address must be different from the first targetToken address in the arb data."

        if verbose:
            self._print_verbose(
                flashloan_amount, flashloan_token_address
            )
        # Set the gas price (gwei)
        gas_price = int(self.base_gas_price * self.gas_price_multiplier)

        # Prepare the transaction
        transaction = self.arb_contract.functions.flashloanAndArb(
            arb_data, flashloan_token_address, flashloan_amount
        ).buildTransaction(
            {
                'gas': self.gas_limit,
                'gasPrice': gas_price,
                'nonce': self.nonce,
            }
        )
        if result == self.XS_TRANSACTION:
            return transaction


        # Sign the transaction
        signed_txn = self.ConfigObj.w3.eth.account.signTransaction(
            transaction, self.ConfigObj.ETH_PRIVATE_KEY_BE_CAREFUL
        )
        if result == self.XS_SIGNED:
            return signed_txn
        # Send the transaction
        tx_hash = self.ConfigObj.w3.eth.sendRawTransaction(signed_txn.rawTransaction)
        print(f"Transaction sent with hash: {tx_hash}")
        return tx_hash.hex()

    def _print_verbose(self, flashloan_amount: int or float, flashloan_token_address: str):
        """
        Print the transaction details.

        Parameters
        ----------
        flashloan_amount : int or float
            The flashloan amount.
        flashloan_token_address : str
            The flashloan token address.

        """
        print(f"flashloan amount: {flashloan_amount}")
        print(f"flashloan token address: {flashloan_token_address}")
        print(f"Gas price: {self.gas_price_gwei} gwei")
        print(f"Gas limit in USD ${self.usd_gas_limit} "
              f"Gas limit: {self.gas_limit} ")

        balance = self.ConfigObj.w3.eth.getBalance(self.ConfigObj.LOCAL_ACCOUNT.address)
        print(f"Balance of the sender's account: \n"
              f"{balance} Wei \n"
              f"{self.ConfigObj.w3.fromWei(balance, 'ether')} Ether")

@dataclass
class TxHelpers:
    """
    This class is used to organize web3/brownie transaction tools.
    """
    __VERSION__=__VERSION__
    __DATE__=__DATE__
    
    ConfigObj: Config
    # This is used for the Alchemy SDK
    network = Network.ETH_MAINNET


    def __post_init__(self):

        if self.ConfigObj.network.DEFAULT_PROVIDER != "tenderly":
            self.alchemy = Alchemy(api_key=self.ConfigObj.WEB3_ALCHEMY_PROJECT_ID, network=self.network, max_retries=3)
        self.arb_contract = self.ConfigObj.BANCOR_ARBITRAGE_CONTRACT
        self.web3 = self.ConfigObj.w3
        # Set the local account
        self.local_account = self.web3.eth.account.from_key(self.ConfigObj.ETH_PRIVATE_KEY_BE_CAREFUL)

        # Set the public address
        self.wallet_address = str(self.local_account.address)

        self.alchemy_api_url = self.ConfigObj.RPC_URL
        self.nonce = self.get_nonce()



    XS_API_CALLS = "various_api_calls"
    XS_TRANSACTION = "transaction_built"
    XS_GAS_IN_BNT = "gas_in_bnt"
    XS_MIN_PROFIT_CHECK = "min_profit_check"
    def validate_and_submit_transaction(
        self,
        route_struct: List[Dict[str, Any]],
        src_amt: int,
        src_address: str,
        expected_profit: Decimal,
        bnt_eth: Tuple,
        result: str = None,
        verbose: bool = False,
        safety_override: bool = False,
        log_object: {} = None
    ) -> Optional[Dict[str, Any]]:
        """
        Validates and submits a transaction to the arb contract.

        Parameters
        ----------

        """

        if expected_profit < self.ConfigObj.DEFAULT_MIN_PROFIT:
            self.ConfigObj.logger.info(f"Transaction below minimum profit, reverting... /*_*\\")
            return None

        # Get current base fee for pending block
        current_gas_price = self.web3.eth.getBlock("pending").get("baseFeePerGas")

        if verbose:
            self.ConfigObj.logger.info("Validating trade...")
            self.ConfigObj.logger.debug(
                f"\nRoute to execute: routes: {route_struct}, sourceAmount: {src_amt}, source token: {src_address}, expected profit in BNT: {num_format(expected_profit)} \n\n")

        # Get the current recommended priority fee from Alchemy, and increase it by our offset
        current_max_priority_gas = int(self.get_max_priority_fee_per_gas_alchemy() * self.ConfigObj.DEFAULT_GAS_PRICE_OFFSET)

        # Get current block number
        block_number = self.web3.eth.get_block("latest")["number"]
        # Get current nonce for our account
        nonce = self.get_nonce()

        if result == self.XS_API_CALLS:
            return current_gas_price, current_max_priority_gas, block_number, nonce

        arb_tx = self.build_transaction_with_gas(
            routes=route_struct,
            src_address=src_address,
            src_amt=src_amt,
            gas_price=current_gas_price,
            max_priority=current_max_priority_gas,
            nonce=nonce,
            test_fake_gas=True if result is not None else False
        )
        if result == self.XS_TRANSACTION:
            return arb_tx

        if arb_tx is None:
            self.ConfigObj.logger.info("Failed to construct trade, discarding.")
            return None
        gas_estimate = arb_tx["gas"]
        current_gas_price = arb_tx["maxFeePerGas"]

        # Calculate the number of BNT paid in gas
        bnt, eth = bnt_eth

        gas_in_src = self.estimate_gas_in_bnt(
            gas_price=current_gas_price,
            gas_estimate=gas_estimate,
            bnt=bnt,
            eth=eth,
        )

        # Multiply expected gas by 0.8 to account for actual gas usage vs expected.
        gas_in_src = gas_in_src * Decimal(self.ConfigObj.EXPECTED_GAS_MODIFIER)
        # Multiply by reward percentage, taken from the arb contract
        adjusted_reward = Decimal(Decimal(expected_profit) * Decimal(self.ConfigObj.ARB_REWARD_PERCENTAGE))
        # Get the max profit, taken from the arb contract
        max_profit = Decimal(self.ConfigObj.ARB_MAX_PROFIT)
        gas_cost_eth = num_format_float(int(current_gas_price) * int(gas_estimate) * 0.8 / 10 ** 18)

        gas_cost_eth_uni_v3 = (int(current_gas_price) * 157092 / 10 ** 18)
        eth_price = self.get_eth_price()
        if eth_price is not None:
            gas_cost_usd = gas_cost_eth * eth_price
            uni_v3_cost_usd = gas_cost_eth_uni_v3 * eth_price
        else:
            gas_cost_usd = "Coingecko_api_failed"
            uni_v3_cost_usd = "Coingecko_api_failed"

        transaction_log = {"block_number": block_number, "gas": gas_estimate, "base_fee_wei": (current_gas_price - arb_tx["maxPriorityFeePerGas"]), "priority_fee_wei": arb_tx["maxPriorityFeePerGas"], "max_gas_fee_wei": current_gas_price, "gas_cost_bnt": num_format_float(gas_in_src), "gas_cost_eth": num_format_float(gas_cost_eth), "gas_cost_usd": + num_format_float(gas_cost_usd), "uni_v3_trade_cost_eth": num_format_float(gas_cost_eth_uni_v3), "uni_v3_trade_cost_usd": num_format_float(uni_v3_cost_usd)}

        log_json = {**log_object, **transaction_log}

        self.ConfigObj.logger.info(log_format(log_data=log_json, log_name='arb_with_gas'))
        if result == self.XS_MIN_PROFIT_CHECK:
            return adjusted_reward, gas_in_src

<<<<<<< HEAD
=======

>>>>>>> 5a630ae5
        if adjusted_reward > gas_in_src or safety_override:
            self.ConfigObj.logger.info(
                f"Expected reward of {num_format(adjusted_reward)} BNT vs cost of {num_format(gas_in_src)} BNT in gas, executing arb."
            )

            # Submit the transaction
            tx_hash = self.submit_private_transaction(
                arb_tx=arb_tx, block_number=block_number
            )
            self.ConfigObj.logger.info(f"Arbitrage executed, tx hash: {tx_hash}")
            return tx_hash if tx_hash is not None else None
        else:
            self.ConfigObj.logger.info(
                f"Gas price too expensive! profit of {num_format(adjusted_reward)} BNT vs gas cost of {num_format(gas_in_src)} BNT. Abort, abort!\n\n"
            )
            return None
    def get_eth_price(self):
        """
        Returns ETH Price using Coingecko API
        """
        url = "https://api.coingecko.com/api/v3/simple/token_price/ethereum?contract_addresses=0xC02aaA39b223FE8D0A0e5C4F27eAD9083C756Cc2&vs_currencies=USD&include_market_cap=false&include_24hr_vol=false&include_24hr_change=false&include_last_updated_at=false"
        response = requests.get(url)
        data = response.json()

        if data is not None:
            price = data.get("0xC02aaA39b223FE8D0A0e5C4F27eAD9083C756Cc2".lower()).get("usd")
            # item = (token_address.lower(), price)
            return (float(str(price)))
        else:
            return None


    def get_gas_price(self) -> int:
        """
        Returns the current gas price
        """
        return self.ConfigObj.w3.eth.gas_price

    def get_bnt_tkn_liquidity(self) -> Tuple[int, int]:
        """
        Return the current liquidity of the Bancor V3 BNT + ETH pool
        """
        pool = (
            self.ConfigObj.db.get_pool(exchange_name = self.ConfigObj.BANCOR_V3_NAME, tkn1_address = self.ConfigObj.ETH_ADDRESS)
        )
        return pool.tkn0_balance, pool.tkn1_balance

    @staticmethod
    def get_break_even_gas_price(bnt_profit: int, gas_estimate: int, bnt: int, eth):
        """
        get the maximum gas price which can be used without causing a fiscal loss

        bnt_profit: the minimum profit required for the transaction to be profitable
        gas_estimate: the estimated gas cost of the transaction
        bnt: the current BNT liquidity in the Bancor V3 BNT + ETH pool
        eth: the current ETH liquidity in the Bancor V3 BNT + ETH pool

        returns: the maximum gas price which can be used without causing a fiscal loss
        """
        profit_wei = int(bnt_profit * 10**18)
        return profit_wei * eth // (gas_estimate * bnt)

    @staticmethod
    def estimate_gas_in_bnt(
        gas_price: int, gas_estimate: int, bnt: int, eth: int
    ) -> Decimal:
        """
        Converts the expected cost of the transaction into BNT.
        This is for comparing to the minimum profit required for the transaction to ensure that the gas cost isn't
        greater than the profit.

        gas_price: the gas price of the transaction
        gas_estimate: the estimated gas cost of the transaction
        bnt: the current BNT liquidity in the Bancor V3 BNT + ETH pool
        eth: the current ETH liquidity in the Bancor V3 BNT + ETH pool

        returns: the expected cost of the transaction in BNT
        """
        eth_cost = gas_price * gas_estimate
        return Decimal(eth_cost * bnt) / (eth * 10**18)

    @staticmethod
    def estimate_gas_in_src(
        gas_price: int, gas_estimate: int, src: int, eth: int
    ) -> Decimal:
        eth_cost = gas_price * gas_estimate
        return Decimal(eth_cost * src / eth)

    def get_gas_estimate(self, transaction: TxReceipt) -> int:
        """
        Returns the estimated gas cost of the transaction

        transaction: the transaction to be submitted to the blockchain

        returns: the estimated gas cost of the transaction
        """
        return self.web3.eth.estimate_gas(transaction=transaction)

    def build_transaction_tenderly(
        self,
        routes: List[Dict[str, Any]],
        src_amt: int,
        nonce: int,
    ):
        self.ConfigObj.logger.info(f"Attempting to submit trade on Tenderly")
        return self.web3.eth.wait_for_transaction_receipt(
            self.arb_contract.functions.execute(routes, src_amt).transact(
                {
                    "maxFeePerGas": 0,
                    "gas": self.ConfigObj.DEFAULT_GAS,
                    "from": self.wallet_address,
                    "nonce": nonce,
                }
            )
        )
    def get_access_list(self, transaction_data, expected_gas, eth_input=None):
        expected_gas = hex(expected_gas)
        json_data = {
            "id": 1,
            "jsonrpc": "2.0",
            "method": "eth_createAccessList",
            "params": [
                {
                    "from": self.wallet_address,
                    "to": self.arb_contract.address,
                    "gas": expected_gas,
                    "data": transaction_data
                }
            ]
        } if eth_input is None else {
            "id": 1,
            "jsonrpc": "2.0",
            "method": "eth_createAccessList",
            "params": [
                {
                    "from": self.wallet_address,
                    "to": self.arb_contract.address,
                    "gas": expected_gas,
                    "value": hex(eth_input),
                    "data": transaction_data
                }
            ]
        }
        response = requests.post(self.alchemy_api_url, json=json_data)
        if "failed to apply transaction" in response.text:
            return None
        else:
            access_list = json.loads(response.text)['result']['accessList']
            return access_list
    def build_transaction_with_gas(
        self,
        routes: List[Dict[str, Any]],
        src_amt: int,
        src_address: str,
        gas_price: int,
        max_priority: int,
        nonce: int,
        access_list: bool = True,
        test_fake_gas: bool = False
    ):
        """
        Builds the transaction to be submitted to the blockchain.

        routes: the routes to be used in the transaction
        src_amt: the amount of the source token to be sent to the transaction
        gas_price: the gas price to be used in the transaction

        returns: the transaction to be submitted to the blockchain
        """

        try:
            transaction = self.arb_contract.functions.flashloanAndArb(
                routes, src_address, src_amt
            ).build_transaction(
                self.build_tx(
                    base_gas_price=gas_price, max_priority_fee=max_priority, nonce=nonce
                )
            )
        except Exception as e:

            self.ConfigObj.logger.debug(f"Error when building transaction: {e.__class__.__name__} {e}")
            if "max fee per gas less than block base fee" in str(e):
                try:
                    message = str(e)
                    split1 = message.split('maxFeePerGas: ')[1]
                    split2 = split1.split(' baseFee: ')
                    split_baseFee = int(int(split2[1].split(" (supplied gas")[0]))
                    split_maxPriorityFeePerGas = int(int(split2[0]) * self.ConfigObj.DEFAULT_GAS_PRICE_OFFSET)
                    transaction = self.arb_contract.functions.flashloanAndArb(
                        routes, src_address, src_amt
                    ).build_transaction(
                        self.build_tx(
                            base_gas_price=split_baseFee, max_priority_fee=split_maxPriorityFeePerGas, nonce=nonce
                        )
                    )
                except Exception as e:
                    self.ConfigObj.logger.debug(f"(***2***) Error when building transaction: {e.__class__.__name__} {e}")
            else:
                return None
        if test_fake_gas:
            transaction["gas"] = self.ConfigObj.DEFAULT_GAS
            return transaction

        try:
            estimated_gas = (
                self.web3.eth.estimate_gas(transaction=transaction)
                + self.ConfigObj.DEFAULT_GAS_SAFETY_OFFSET
            )
            if access_list:
                access_list = self.get_access_list(transaction_data=transaction["data"], expected_gas=estimated_gas)

                if access_list is not None:
                    transaction_after = transaction
                    transaction_after["accessList"] = access_list
                    self.ConfigObj.logger.debug(f"Transaction after access list: {transaction}")
                    estimated_gas_after = (
                            self.web3.eth.estimate_gas(transaction=transaction_after)
                            + self.ConfigObj.DEFAULT_GAS_SAFETY_OFFSET
                    )
                    self.ConfigObj.logger.debug(f"gas before access list: {estimated_gas}, after access list: {estimated_gas_after}")
                    if estimated_gas_after is not None:
                        if estimated_gas_after < estimated_gas:
                            transaction = transaction_after
                            estimated_gas = estimated_gas_after
                else:
                    self.ConfigObj.logger.info(f"Failed to apply access list to transaction")
        except Exception as e:
            self.ConfigObj.logger.info(
                f"Failed to estimate gas due to exception {e}, scrapping transaction :(."
            )
            return None
        transaction["gas"] = estimated_gas
        return transaction

    def get_nonce(self):
        """
        Returns the nonce of the wallet address.
        """
        return self.web3.eth.get_transaction_count(self.wallet_address)

    def build_tx(
        self,
        nonce: int,
        base_gas_price: int = 0,
        max_priority_fee: int = 0,
    ) -> Dict[str, Any]:
        """
        Builds the transaction to be submitted to the blockchain.

        maxFeePerGas: the maximum gas price to be paid for the transaction
        maxPriorityFeePerGas: the maximum miner tip to be given for the transaction

        The following condition must be met:
        maxFeePerGas <= baseFee + maxPriorityFeePerGas

        returns: the transaction to be submitted to the blockchain
        """
        max_priority_fee = int(max_priority_fee)
        base_gas_price = int(base_gas_price)
        max_gas_price = base_gas_price + max_priority_fee
        return {
            "type": "0x2",
            "maxFeePerGas": max_gas_price,
            "maxPriorityFeePerGas": max_priority_fee,
            "from": self.wallet_address,
            "nonce": nonce,
        }

    def submit_transaction(self, arb_tx: str) -> Any:
        """
        Submits the transaction to the blockchain.

        arb_tx: the transaction to be submitted to the blockchain

        returns: the transaction hash of the submitted transaction
        """
        self.ConfigObj.logger.info(f"Attempting to submit tx {arb_tx}")
        signed_arb_tx = self.sign_transaction(arb_tx)
        self.ConfigObj.logger.info(f"Attempting to submit tx {signed_arb_tx}")
        tx = self.web3.eth.send_raw_transaction(signed_arb_tx.rawTransaction)
        tx_hash = self.web3.toHex(tx)
        self.transactions_submitted.append(tx_hash)
        try:
            tx_receipt = self.web3.eth.wait_for_transaction_receipt(tx)
            return tx_receipt
        except TimeExhausted as e:
            self.ConfigObj.logger.info(f"Transaction is stuck in mempool, exception: {e}")
            return None

    def submit_private_transaction(self, arb_tx, block_number: int) -> Any:
        """
        Submits the transaction privately through Alchemy -> Flashbots RPC to mitigate frontrunning.

        :param arb_tx: the transaction to be submitted to the blockchain
        :param block_number: the current block number

        returns: The transaction receipt, or None if the transaction failed
        """
        self.ConfigObj.logger.info(f"Attempting to submit tx to Flashbots, please hold.")
        signed_arb_tx = self.sign_transaction(arb_tx).rawTransaction
        signed_tx_string = signed_arb_tx.hex()

        max_block_number = hex(block_number + 10)

        params = [
            {
                "tx": signed_tx_string,
                "maxBlockNumber": max_block_number,
                "preferences": {"fast": True},
            }
        ]
        response = self.alchemy.core.provider.make_request(
            method="eth_sendPrivateTransaction",
            params=params,
            method_name="eth_sendPrivateTransaction",
            headers=self._get_headers,
        )
        self.ConfigObj.logger.info(f"Submitted transaction to Flashbots RPC, response: {response}")
        if response != 400:
            tx_hash = response.get("result")
            try:
                tx_receipt = self.web3.eth.wait_for_transaction_receipt(tx_hash)
                tx_hash = tx_receipt["transactionHash"]
                return tx_hash
            except TimeExhausted as e:
                self.ConfigObj.logger.info(f"Transaction stuck in mempool for 120 seconds, cancelling.")
                self.cancel_private_transaction(arb_tx, block_number)
                return None
        else:
            self.ConfigObj.logger.info(f"Failed to submit transaction to Flashbots RPC")
            return None
    def cancel_private_transaction(self, arb_tx, block_number: int):
        self.ConfigObj.logger.info(f"Attempting to cancel tx to Flashbots, please hold.")
        arb_tx["data"] = ""
        signed_arb_tx = self.sign_transaction(arb_tx).rawTransaction
        signed_tx_string = signed_arb_tx.hex()
        max_block_number = hex(block_number + 10)
        params = [
            {
                "tx": signed_tx_string,
                "maxBlockNumber": max_block_number,
                "preferences": {"fast": True},
            }
        ]
        response = self.alchemy.core.provider.make_request(
            method="eth_sendPrivateTransaction",
            params=params,
            method_name="eth_sendPrivateTransaction",
            headers=self._get_headers,
        )
        if response != 400:
            self.ConfigObj.logger.info(f"Submitted cancellation to Flashbots RPC, response: {response}")
            return None
        else:
            self.ConfigObj.logger.info(f"Failed to submit cancellation to Flashbots RPC")
            return None

    def sign_transaction(self, transaction: Dict[str, Any]) -> Dict[str, Any]:
        """
        Signs the transaction.

        transaction: the transaction to be signed

        returns: the signed transaction
        """
        return self.web3.eth.account.sign_transaction(
            transaction, self.ConfigObj.ETH_PRIVATE_KEY_BE_CAREFUL
        )

    @property
    def _get_alchemy_url(self):
        """
        Returns the Alchemy API URL with attached API key
        """
        return self.alchemy_api_url

    @property
    def _get_headers(self):
        """
        Returns the headers for the API call
        """
        return {"accept": "application/json", "content-type": "application/json"}

    @staticmethod
    def _get_payload(method: str, params: [] = None) -> Dict:
        """
        Generates the request payload for the API call. If the method is "eth_estimateGas", it attaches the params
        :param method: the API method to call
        """

        if method == "eth_estimateGas" or method == "eth_sendPrivateTransaction":
            return {"id": 1, "jsonrpc": "2.0", "method": method, "params": params}
        else:
            return {"id": 1, "jsonrpc": "2.0", "method": method}

    def _query_alchemy_api_gas_methods(self, method: str, params: list = None):
        """
        This queries the Alchemy API for a gas-related call which returns a Hex String.
        The Hex String can be decoded by casting it as an int like so: int(hex_str, 16)

        :param method: the API method to call
        """
        response = requests.post(
            self.alchemy_api_url,
            json=self._get_payload(method=method, params=params),
            headers=self._get_headers,
        )
        return int(json.loads(response.text)["result"].split("0x")[1], 16)

    def get_max_priority_fee_per_gas_alchemy(self):
        """
        Queries the Alchemy API to get an estimated max priority fee per gas
        """
        result = self._query_alchemy_api_gas_methods(method="eth_maxPriorityFeePerGas")
        return result

    def get_eth_gas_price_alchemy(self):
        """
        Returns an estimated gas price for the upcoming block
        """
        return self._query_alchemy_api_gas_methods(method="eth_gasPrice")

    # def get_gas_estimate_alchemy(self, params: []):
    #     """
    #     :param params: The already-built TX, with the estimated gas price included
    #     """
    #     return self._query_alchemy_api_gas_methods(
    #         method="eth_estimateGas", params=params
    #     )<|MERGE_RESOLUTION|>--- conflicted
+++ resolved
@@ -374,10 +374,7 @@
         if result == self.XS_MIN_PROFIT_CHECK:
             return adjusted_reward, gas_in_src
 
-<<<<<<< HEAD
-=======
-
->>>>>>> 5a630ae5
+
         if adjusted_reward > gas_in_src or safety_override:
             self.ConfigObj.logger.info(
                 f"Expected reward of {num_format(adjusted_reward)} BNT vs cost of {num_format(gas_in_src)} BNT in gas, executing arb."
