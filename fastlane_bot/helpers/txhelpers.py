--- conflicted
+++ resolved
@@ -68,167 +68,9 @@
         src_address: str,
         expected_profit_gastkn: Decimal,
         expected_profit_usd: Decimal,
-<<<<<<< HEAD
         log_object: Dict[str, Any],
         flashloan_struct: List[Dict]
     ) -> Optional[str]:
-=======
-        verbose: bool = False,
-        safety_override: bool = False,
-        log_object: Dict[str, Any] = None,
-        flashloan_struct: List[Dict[str, int or str]] = None,
-    ) -> Optional[Dict[str, Any]]:
-        """
-        Validates and submits a transaction to the arb contract.
-
-        Parameters
-        ----------
-
-        """
-
-        if expected_profit_gastkn < self.ConfigObj.DEFAULT_MIN_PROFIT_GAS_TOKEN:
-            self.ConfigObj.logger.info(
-                f"Transaction below minimum profit, reverting... /*_*\\"
-            )
-            return None
-
-        if verbose:
-            self.ConfigObj.logger.info(
-                "[helpers.txhelpers.validate_and_submit_transaction] Validating trade..."
-            )
-            self.ConfigObj.logger.debug(
-                f"[helpers.txhelpers.validate_and_submit_transaction] \nRoute to execute: routes: {route_struct}, sourceAmount: {src_amt}, source token: {src_address}, expected profit in GAS TOKEN: {num_format(expected_profit_gastkn)} \n\n"
-            )
-
-        current_gas_price, current_max_priority_gas, block_number, nonce = self._get_transaction_info()
-
-        arb_tx = self.build_transaction_with_gas(
-            routes=route_struct,
-            src_address=src_address,
-            src_amt=src_amt,
-            gas_price=current_gas_price,
-            max_priority_fee=current_max_priority_gas,
-            nonce=nonce,
-            test_fake_gas=False,
-            flashloan_struct=flashloan_struct,
-        )
-
-        if arb_tx is None:
-            self.ConfigObj.logger.info(
-                "[helpers.txhelpers.validate_and_submit_transaction] Failed to construct trade. "
-                "This is expected to happen occasionally, discarding..."
-            )
-            return None
-        gas_estimate = arb_tx["gas"]
-
-        if "maxFeePerGas" in arb_tx:
-            current_gas_price = arb_tx["maxFeePerGas"]
-        else:
-            current_gas_price = arb_tx["gasPrice"]
-
-        signed_arb_tx = self.sign_transaction(arb_tx)
-
-        gas_cost_eth, gas_cost_usd, adjusted_reward_eth, adjusted_reward_usd = self._get_prices_info(
-            current_gas_price,
-            gas_estimate,
-            expected_profit_usd,
-            expected_profit_gastkn,
-            signed_arb_tx.rawTransaction
-        )
-
-        transaction_log = {
-            "block_number": block_number,
-            "gas": gas_estimate,
-            "max_gas_fee_wei": current_gas_price,
-            "gas_cost_eth": num_format_float(gas_cost_eth),
-            "gas_cost_usd": +num_format_float(gas_cost_usd),
-        }
-        if "maxPriorityFeePerGas" in arb_tx:
-            transaction_log["base_fee_wei"] = (
-                current_gas_price - arb_tx["maxPriorityFeePerGas"]
-            )
-            transaction_log["priority_fee_wei"] = arb_tx["maxPriorityFeePerGas"]
-
-        log_json = {**log_object, **transaction_log}
-
-        self.ConfigObj.logger.info(
-            log_format(log_data=log_json, log_name="arb_with_gas")
-        )
-
-        if adjusted_reward_eth > gas_cost_eth or safety_override:
-            self.ConfigObj.logger.info(
-                f"[helpers.txhelpers.validate_and_submit_transaction] Expected reward of {num_format(adjusted_reward_eth)} GAS TOKEN vs cost of {num_format(gas_cost_eth)} GAS TOKEN in gas, executing arb."
-            )
-            self.ConfigObj.logger.info(
-                f"[helpers.txhelpers.validate_and_submit_transaction] Expected reward of {num_format(adjusted_reward_usd)} USD vs cost of {num_format(gas_cost_usd)} USD in gas, executing arb."
-            )
-
-            # Submit the transaction
-            if "tenderly" in self.web3.provider.endpoint_uri or self.ConfigObj.NETWORK != "ethereum":
-                tx_hash = self.submit_regular_transaction(signed_arb_tx)
-            else:
-                tx_hash = self.submit_private_transaction(signed_arb_tx, block_number)
-            self.ConfigObj.logger.info(
-                f"[helpers.txhelpers.validate_and_submit_transaction] Arbitrage executed, tx hash: {tx_hash}"
-            )
-            return tx_hash
-        else:
-            self.ConfigObj.logger.info(
-                f"[helpers.txhelpers.validate_and_submit_transaction] Gas price too expensive! profit of {num_format(adjusted_reward_eth)} GAS TOKEN vs gas cost of {num_format(gas_cost_eth)} GAS TOKEN. Abort, abort!\n\n"
-            )
-            self.ConfigObj.logger.info(
-                f"[helpers.txhelpers.validate_and_submit_transaction] Gas price too expensive! profit of {num_format(adjusted_reward_usd)} USD vs gas cost of {num_format(gas_cost_usd)} USD. Abort, abort!\n\n"
-            )
-            return None
-
-    def get_access_list(self, transaction_data, expected_gas, eth_input=None):
-        """TODO: docstring"""
-        expected_gas = hex(expected_gas)
-        json_data = (
-            {
-                "id": 1,
-                "jsonrpc": "2.0",
-                "method": "eth_createAccessList",
-                "params": [
-                    {
-                        "from": self.wallet_address,
-                        "to": self.arb_contract.address,
-                        "gas": expected_gas,
-                        "data": transaction_data,
-                    }
-                ],
-            }
-            if eth_input is None
-            else {
-                "id": 1,
-                "jsonrpc": "2.0",
-                "method": "eth_createAccessList",
-                "params": [
-                    {
-                        "from": self.wallet_address,
-                        "to": self.arb_contract.address,
-                        "gas": expected_gas,
-                        "value": hex(eth_input),
-                        "data": transaction_data,
-                    }
-                ],
-            }
-        )
-        response = requests.post(self.alchemy_api_url, json=json_data)
-        if "failed to apply transaction" in response.text:
-            return None
-        else:
-            access_list = loads(response.text)["result"]["accessList"]
-            return access_list
-
-    def construct_contract_function(
-        self,
-        routes: List[Dict[str, Any]],
-        src_amt: int,
-        src_address: str,
-        flashloan_struct=None,
-    ):
->>>>>>> 5b4219c3
         """
         This method validates and submits a transaction to the arb contract.
         """
