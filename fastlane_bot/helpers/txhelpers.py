"""
Transaction handlers for the Fastlane project.

(c) Copyright Bprotocol foundation 2023.
Licensed under MIT
"""
__VERSION__ = "1.0"
__DATE__ = "01/May/2023"

from _decimal import Decimal

# import itertools
# import random
# import time
from dataclasses import dataclass
from typing import List, Any, Dict, Tuple, Optional

# import eth_abi
# import math
# import pandas as pd
import requests
from alchemy import Network, Alchemy
from web3 import Web3
from web3.exceptions import TimeExhausted
from web3.types import TxReceipt

# from fastlane_bot.config import *  # TODO: PRECISE THE IMPORTS or from .. import config
# from fastlane_bot.db.models import Token, Pool
# import fastlane_bot.config as c
# from fastlane_bot.tools.cpc import ConstantProductCurve
from fastlane_bot.config import Config
from fastlane_bot.data.abi import *  # TODO: PRECISE THE IMPORTS or from .. import abi
from fastlane_bot.utils import num_format, log_format, num_format_float, int_prefix


@dataclass
class TxHelper:
    """
    A class to represent a flashloan arbitrage.

    Attributes
    ----------
    usd_gas_limit : float
        The USD gas limit.
    gas_price_multiplier : float
        The gas price multiplier.
    """

    __VERSION__ = __VERSION__
    __DATE__ = __DATE__

    ConfigObj: Config
    usd_gas_limit: float = 20  # TODO this needs to be dynamic
    gas_price_multiplier: float = 1.2

    def __post_init__(self):
        self.PRIVATE_KEY: str = self.ConfigObj.ETH_PRIVATE_KEY_BE_CAREFUL
        self.COINGECKO_URL: str = "https://api.coingecko.com/api/v3/simple/price?ids=ethereum&vs_currencies=usd&include_24hr_change=true"
        self.arb_contract: Any = self.ConfigObj.BANCOR_ARBITRAGE_CONTRACT
        self.w3: Web3 = self.ConfigObj.w3

    @property
    def wallet_address(self) -> str:
        """Get the wallet address.

        Returns:
            str: The wallet address.
        """
        return self.ConfigObj.LOCAL_ACCOUNT.address

    @property
    def wallet_balance(self) -> Tuple[Any, int]:
        """Get the wallet balance in Ether.

        Returns:
            float: The wallet balance in Ether.
        """
        balance = self.w3.eth.getBalance(self.wallet_address)
        return balance, self.w3.fromWei(balance, "ether")

    @property
    def wei_balance(self) -> int:
        """Get the wallet balance in Wei.

        Returns:
            int: The wallet balance in Wei.
        """
        return self.wallet_balance[0]

    @property
    def ether_balance(self) -> float:
        """Get the wallet balance in Ether.

        Returns:
            float: The wallet balance in Ether.
        """
        return self.wallet_balance[1]

    @property
    def nonce(self):
        return self.ConfigObj.w3.eth.get_transaction_count(
            self.ConfigObj.LOCAL_ACCOUNT.address
        )

    @property
    def gas_limit(self):
        return self.get_gas_limit_from_usd(self.usd_gas_limit)

    @property
    def base_gas_price(self):
        """
        Get the base gas price from the Web3 instance.
        """
        return self.ConfigObj.w3.eth.gasPrice

    @property
    def gas_price_gwei(self):
        """
        Get the gas price from the Web3 instance (gwei).
        """
        return self.base_gas_price / 1e9

    @property
    def ether_price_usd(self):
        """
        Get the ether price in USD.
        """
        response = requests.get(self.COINGECKO_URL)
        data = response.json()
        return data["ethereum"]["usd"]

    @property
    def deadline(self):
        return (
            self.ConfigObj.w3.eth.getBlock("latest")["timestamp"]
            + self.ConfigObj.DEFAULT_BLOCKTIME_DEVIATION
        )

    def get_gas_limit_from_usd(self, gas_cost_usd: float) -> int:
        """Calculate the gas limit based on the desired gas cost in USD.

        Args:
            gas_cost_usd (float): The desired gas cost in USD.

        Returns:
            int: The calculated gas limit.
        """
        ether_cost = gas_cost_usd / self.ether_price_usd
        gas_limit = ether_cost / self.gas_price_gwei * 1e9
        return int(gas_limit)

    XS_WETH = "weth"
    XS_TRANSACTION = "transaction_built"
    XS_SIGNED = "transaction_signed"

    def submit_flashloan_arb_tx(
        self,
        arb_data: List[Dict[str, Any]],
        flashloan_token_address: str,
        flashloan_amount: int or float,
        verbose: bool = True,
        result=None,
    ) -> str:
        """Submit a flashloan arbitrage transaction.

        Parameters
        ----------
        arb_data : List[Dict[str, Any]]
            The arbitrage data.
        flashloan_token_address : str
            The flashloan token address.
        flashloan_amount : int or float
            The flashloan amount.
        verbose : bool, optional
            Whether to print the transaction details, by default True
        result: XS_XXX or None
            What intermediate result to return (default: None)
        Returns
        -------
        str
            The transaction hash.
        """

        if not isinstance(flashloan_amount, int):
            flashloan_amount = int(flashloan_amount)

        if flashloan_token_address == self.ConfigObj.WETH_ADDRESS:
            flashloan_token_address = self.ConfigObj.ETH_ADDRESS

        if result == self.XS_WETH:
            return flashloan_token_address

        assert (
            flashloan_token_address != arb_data[0]["targetToken"]
        ), "The flashloan token address must be different from the first targetToken address in the arb data."

        if verbose:
            self._print_verbose(flashloan_amount, flashloan_token_address)
        # Set the gas price (gwei)
        gas_price = int(self.base_gas_price * self.gas_price_multiplier)

        # Prepare the transaction
        transaction = self.arb_contract.functions.flashloanAndArb(
            arb_data, flashloan_token_address, flashloan_amount
        ).buildTransaction(
            {
                "gas": self.gas_limit,
                "gasPrice": gas_price,
                "nonce": self.nonce,
            }
        )
        if result == self.XS_TRANSACTION:
            return transaction

        # Sign the transaction
        signed_txn = self.ConfigObj.w3.eth.account.signTransaction(
            transaction, self.ConfigObj.ETH_PRIVATE_KEY_BE_CAREFUL
        )
        if result == self.XS_SIGNED:
            return signed_txn
        # Send the transaction
        tx_hash = self.ConfigObj.w3.eth.sendRawTransaction(signed_txn.rawTransaction)
        self.ConfigObj.logger.info(
            f"[helpers.txhelpers.submit_flashloan_arb_tx] Transaction sent with hash: {tx_hash}"
        )
        return tx_hash.hex()

    def _print_verbose(
        self, flashloan_amount: int or float, flashloan_token_address: str
    ):
        """
        Print the transaction details.

        Parameters
        ----------
        flashloan_amount : int or float
            The flashloan amount.
        flashloan_token_address : str
            The flashloan token address.

        """
        print(f"flashloan amount: {flashloan_amount}")
        print(f"flashloan token address: {flashloan_token_address}")
        print(f"Gas price: {self.gas_price_gwei} gwei")
        print(
            f"Gas limit in USD ${self.usd_gas_limit} " f"Gas limit: {self.gas_limit} "
        )

        balance = self.ConfigObj.w3.eth.getBalance(self.ConfigObj.LOCAL_ACCOUNT.address)
        print(
            f"Balance of the sender's account: \n"
            f"{balance} Wei \n"
            f"{self.ConfigObj.w3.fromWei(balance, 'ether')} Ether"
        )


@dataclass
class TxHelpers:
    """
    This class is used to organize web3 transaction tools.
    """

    __VERSION__ = __VERSION__
    __DATE__ = __DATE__

    ConfigObj: Config
    # This is used for the Alchemy SDK
    network = Network.ETH_MAINNET

    def __post_init__(self):

        if self.ConfigObj.network.DEFAULT_PROVIDER != "tenderly":
            self.alchemy = Alchemy(
                api_key=self.ConfigObj.WEB3_ALCHEMY_PROJECT_ID,
                network=self.network,
                max_retries=3,
            )
        self.arb_contract = self.ConfigObj.BANCOR_ARBITRAGE_CONTRACT
        self.web3 = self.ConfigObj.w3
        # Set the local account
        self.local_account = self.web3.eth.account.from_key(
            self.ConfigObj.ETH_PRIVATE_KEY_BE_CAREFUL
        )

        # Set the public address
        self.wallet_address = str(self.local_account.address)

        self.alchemy_api_url = self.ConfigObj.RPC_URL
        self.nonce = self.get_nonce()

    XS_API_CALLS = "various_api_calls"
    XS_TRANSACTION = "transaction_built"
    XS_GAS_IN_BNT = "gas_in_bnt"
    XS_MIN_PROFIT_CHECK = "min_profit_check"

    def validate_and_submit_transaction(
        self,
        route_struct: List[Dict[str, Any]],
        src_amt: int,
        src_address: str,
        expected_profit_eth: Decimal,
        expected_profit_usd: Decimal,
        result: str = None,
        verbose: bool = False,
        safety_override: bool = False,
        log_object: Dict[str, Any] = None,
        flashloan_struct: List[Dict[str, int or str]] = None,
    ) -> Optional[Dict[str, Any]]:
        """
        Validates and submits a transaction to the arb contract.

        Parameters
        ----------

        """

        if expected_profit_eth < self.ConfigObj.DEFAULT_MIN_PROFIT_GAS_TOKEN:
            self.ConfigObj.logger.info(
                f"Transaction below minimum profit, reverting... /*_*\\"
            )
            return None

        # Get current base fee for pending block
        current_gas_price = self.web3.eth.get_block("pending").get("baseFeePerGas")

        if verbose:
            self.ConfigObj.logger.info(
                "[helpers.txhelpers.validate_and_submit_transaction] Validating trade..."
            )
            self.ConfigObj.logger.debug(
                f"[helpers.txhelpers.validate_and_submit_transaction] \nRoute to execute: routes: {route_struct}, sourceAmount: {src_amt}, source token: {src_address}, expected profit in GAS TOKEN: {num_format(expected_profit_eth)} \n\n"
            )

        # Get the current recommended priority fee from Alchemy, and increase it by our offset
        current_max_priority_gas = (
            int(
                self.get_max_priority_fee_per_gas_alchemy()
                * self.ConfigObj.DEFAULT_GAS_PRICE_OFFSET
            )
            if self.ConfigObj.NETWORK in ["ethereum", "coinbase_base"]
            else 0
        )

        # Get current block number
        block_number = int(self.web3.eth.get_block("latest")["number"])
        # Get current nonce for our account
        nonce = self.get_nonce()

        if result == self.XS_API_CALLS:
            return current_gas_price, current_max_priority_gas, block_number, nonce

        arb_tx = self.build_transaction_with_gas(
            routes=route_struct,
            src_address=src_address,
            src_amt=src_amt,
            gas_price=current_gas_price,
            max_priority=current_max_priority_gas,
            nonce=nonce,
            test_fake_gas=True if result is not None else False,
            flashloan_struct=flashloan_struct,
        )
        if result == self.XS_TRANSACTION:
            return arb_tx

        if arb_tx is None:
            self.ConfigObj.logger.info(
                "[helpers.txhelpers.validate_and_submit_transaction] Failed to construct trade. "
                "This is expected to happen occasionally, discarding..."
            )
            return None
        gas_estimate = arb_tx["gas"]

        if "maxFeePerGas" in arb_tx:
            current_gas_price = arb_tx["maxFeePerGas"]
        else:
            current_gas_price = arb_tx["gasPrice"]

        # Multiply expected gas by 0.8 to account for actual gas usage vs expected.
        gas_cost_eth = (
            Decimal(str(current_gas_price))
            * Decimal(str(gas_estimate))
            * Decimal(self.ConfigObj.EXPECTED_GAS_MODIFIER)
            / Decimal("10") ** Decimal("18")
        )
        # Gas cost in usd can be estimated using the profit usd/eth rate
        gas_cost_usd = gas_cost_eth * expected_profit_usd / expected_profit_eth
        # Multiply by reward percentage, taken from the arb contract
        adjusted_reward = Decimal(
            Decimal(expected_profit_eth) * Decimal(self.ConfigObj.ARB_REWARD_PERCENTAGE)
        )
        adjusted_reward_usd = (
            adjusted_reward * expected_profit_usd / expected_profit_eth
        )

        transaction_log = {
            "block_number": block_number,
            "gas": gas_estimate,
            "max_gas_fee_wei": current_gas_price,
            "gas_cost_eth": num_format_float(gas_cost_eth),
            "gas_cost_usd": +num_format_float(gas_cost_usd),
        }
        if "maxPriorityFeePerGas" in arb_tx:
            transaction_log["base_fee_wei"] = (
                current_gas_price - arb_tx["maxPriorityFeePerGas"]
            )
            transaction_log["priority_fee_wei"] = arb_tx["maxPriorityFeePerGas"]

        log_json = {**log_object, **transaction_log}

        self.ConfigObj.logger.info(
            log_format(log_data=log_json, log_name="arb_with_gas")
        )
        if result == self.XS_MIN_PROFIT_CHECK:
            return adjusted_reward, gas_cost_eth

        if adjusted_reward > gas_cost_eth or safety_override:
            self.ConfigObj.logger.info(
                f"[helpers.txhelpers.validate_and_submit_transaction] Expected reward of {num_format(adjusted_reward)} GAS TOKEN vs cost of {num_format(gas_cost_eth)} GAS TOKEN in gas, executing arb."
            )
            self.ConfigObj.logger.info(
                f"[helpers.txhelpers.validate_and_submit_transaction] Expected reward of {num_format(adjusted_reward_usd)} USD vs cost of {num_format(gas_cost_usd)} USD in gas, executing arb."
            )

            # Submit the transaction
            if "tenderly" in self.web3.provider.endpoint_uri:
                tx_hash = self.submit_transaction(arb_tx=arb_tx)
            elif self.ConfigObj.NETWORK in "ethereum":
                tx_hash = self.submit_private_transaction(
                    arb_tx=arb_tx, block_number=block_number
                )
            else:
                tx_hash = self.submit_transaction(arb_tx=arb_tx)
            self.ConfigObj.logger.info(
                f"[helpers.txhelpers.validate_and_submit_transaction] Arbitrage executed, tx hash: {tx_hash}"
            )
            return tx_hash if tx_hash is not None else None
        else:
            self.ConfigObj.logger.info(
                f"[helpers.txhelpers.validate_and_submit_transaction] Gas price too expensive! profit of {num_format(adjusted_reward)} GAS TOKEN vs gas cost of {num_format(gas_cost_eth)} GAS TOKEN. Abort, abort!\n\n"
            )
            self.ConfigObj.logger.info(
                f"[helpers.txhelpers.validate_and_submit_transaction] Gas price too expensive! profit of {num_format(adjusted_reward_usd)} USD vs gas cost of {num_format(gas_cost_usd)} USD. Abort, abort!\n\n"
            )
            return None

    def get_gas_price(self) -> int:
        """
        Returns the current gas price
        """
        return self.ConfigObj.w3.eth.gas_price

    def get_bnt_tkn_liquidity(self) -> Tuple[int, int]:
        """
        Return the current liquidity of the Bancor V3 BNT + ETH pool
        """
        pool = self.ConfigObj.db.get_pool(
            exchange_name=self.ConfigObj.BANCOR_V3_NAME,
            tkn1_address=self.ConfigObj.ETH_ADDRESS,
        )
        return pool.tkn0_balance, pool.tkn1_balance

    @staticmethod
    def get_break_even_gas_price(bnt_profit: int, gas_estimate: int, bnt: int, eth):
        """
        get the maximum gas price which can be used without causing a fiscal loss

        bnt_profit: the minimum profit required for the transaction to be profitable
        gas_estimate: the estimated gas cost of the transaction
        bnt: the current BNT liquidity in the Bancor V3 BNT + ETH pool
        eth: the current ETH liquidity in the Bancor V3 BNT + ETH pool

        returns: the maximum gas price which can be used without causing a fiscal loss
        """
        profit_wei = int(bnt_profit * 10**18)
        return profit_wei * eth // (gas_estimate * bnt)

    def get_gas_estimate(self, transaction: TxReceipt) -> int:
        """
        Returns the estimated gas cost of the transaction

        transaction: the transaction to be submitted to the blockchain

        returns: the estimated gas cost of the transaction
        """
        return self.web3.eth.estimate_gas(transaction=transaction)

    def get_access_list(self, transaction_data, expected_gas, eth_input=None):
        expected_gas = hex(expected_gas)
        json_data = (
            {
                "id": 1,
                "jsonrpc": "2.0",
                "method": "eth_createAccessList",
                "params": [
                    {
                        "from": self.wallet_address,
                        "to": self.arb_contract.address,
                        "gas": expected_gas,
                        "data": transaction_data,
                    }
                ],
            }
            if eth_input is None
            else {
                "id": 1,
                "jsonrpc": "2.0",
                "method": "eth_createAccessList",
                "params": [
                    {
                        "from": self.wallet_address,
                        "to": self.arb_contract.address,
                        "gas": expected_gas,
                        "value": hex(eth_input),
                        "data": transaction_data,
                    }
                ],
            }
        )
        response = requests.post(self.alchemy_api_url, json=json_data)
        if "failed to apply transaction" in response.text:
            return None
        else:
            access_list = json.loads(response.text)["result"]["accessList"]
            return access_list

    def construct_contract_function(
        self,
        routes: List[Dict[str, Any]],
        src_amt: int,
        src_address: str,
        gas_price: int,
        max_priority: int,
        nonce: int,
        flashloan_struct=None,
    ):
        """
        Builds the transaction using the Arb Contract function. This version can generate transactions using flashloanAndArb and flashloanAndArbV2.

        routes: the routes to be used in the transaction
        src_amt: the amount of the source token to be sent to the transaction
        gas_price: the gas price to be used in the transaction

        returns: the transaction function ready to be submitted
        """
        if self.ConfigObj.SELF_FUND:
            transaction = self.arb_contract.functions.fundAndArb(
                routes, src_address, src_amt
            ).build_transaction(
                self.build_tx(
                    base_gas_price=gas_price, max_priority_fee=max_priority, nonce=nonce, value=src_amt if src_address in self.ConfigObj.NATIVE_GAS_TOKEN_ADDRESS else None
                )
            )

        elif flashloan_struct is None:
            transaction = self.arb_contract.functions.flashloanAndArb(
                routes, src_address, src_amt
            ).build_transaction(
                self.build_tx(
                    base_gas_price=gas_price, max_priority_fee=max_priority, nonce=nonce
                )
            )
        else:
            transaction = self.arb_contract.functions.flashloanAndArbV2(
                flashloan_struct, routes
            ).build_transaction(
                self.build_tx(
                    base_gas_price=gas_price, max_priority_fee=max_priority, nonce=nonce
                )
            )
        return transaction

    def build_transaction_with_gas(
        self,
        routes: List[Dict[str, Any]],
        src_amt: int,
        src_address: str,
        gas_price: int,
        max_priority: int,
        nonce: int,
        access_list: bool = True,
        test_fake_gas: bool = False,
        flashloan_struct: List[Dict[str, int or str]] = None,
    ):
        """
        Builds the transaction to be submitted to the blockchain.

        routes: the routes to be used in the transaction
        src_amt: the amount of the source token to be sent to the transaction
        gas_price: the gas price to be used in the transaction

        returns: the transaction to be submitted to the blockchain
        """

        try:
            transaction = self.construct_contract_function(
                routes=routes,
                src_amt=src_amt,
                src_address=src_address,
                gas_price=gas_price,
                max_priority=max_priority,
                nonce=nonce,
                flashloan_struct=flashloan_struct,
            )
        except Exception as e:
            self.ConfigObj.logger.debug(
                f"[helpers.txhelpers.build_transaction_with_gas] Error when building transaction: {e.__class__.__name__} {e}"
            )
            if "max fee per gas less than block base fee" in str(e):
                try:
                    message = str(e)
<<<<<<< HEAD
                    baseFee = int_prefix(message.split("baseFee: ")[1])
                    maxFeePerGas = int_prefix(message.split("maxFeePerGas: ")[1])
=======
                    split1 = message.split("maxFeePerGas: ")[1]
                    split2 = split1.split(" baseFee: ")
                    split_baseFee = int(int(split2[1].split(" (supplied gas")[0]))
>>>>>>> d0d6beb8
                    transaction = self.construct_contract_function(
                        routes=routes,
                        src_amt=src_amt,
                        src_address=src_address,
<<<<<<< HEAD
                        gas_price=baseFee,
                        max_priority=int(maxFeePerGas * self.ConfigObj.DEFAULT_GAS_PRICE_OFFSET),
=======
                        gas_price=split_baseFee,
                        max_priority=max_priority,
>>>>>>> d0d6beb8
                        nonce=nonce,
                        flashloan_struct=flashloan_struct,
                    )
                except Exception as e:
                    self.ConfigObj.logger.warning(
                        f"[helpers.txhelpers.build_transaction_with_gas] (***1***) \n"
                        f"Error when building transaction, this is expected to happen occasionally, discarding. Exception: {e.__class__.__name__} {e}"
                    )
            else:
                self.ConfigObj.logger.warning(
                    f"[helpers.txhelpers.build_transaction_with_gas] (***2***) \n"
                    f"Error when building transaction, this is expected to happen occasionally, discarding. Exception: {e.__class__.__name__} {e}"
                )
                return None
        if test_fake_gas:
            transaction["gas"] = self.ConfigObj.DEFAULT_GAS
            return transaction

        try:
            estimated_gas = int(
                    self.web3.eth.estimate_gas(transaction=transaction)
                    + self.ConfigObj.DEFAULT_GAS_SAFETY_OFFSET
            )
        except Exception as e:
            self.ConfigObj.logger.warning(
                f"[helpers.txhelpers.build_transaction_with_gas] Failed to estimate gas for transaction because the "
                f"transaction is likely fail. Most often this is due to an arb opportunity already being closed, "
                f"but it can include other bugs. This is expected to happen occasionally, discarding. Exception: {e}"
            )
            return None
        try:
            if access_list and self.ConfigObj.NETWORK_NAME in "ethereum":
                access_list = self.get_access_list(
                    transaction_data=transaction["data"], expected_gas=estimated_gas
                )

                if access_list is not None:
                    transaction_after = transaction
                    transaction_after["accessList"] = access_list
                    self.ConfigObj.logger.debug(
                        f"[helpers.txhelpers.build_transaction_with_gas] Transaction after access list: {transaction}"
                    )
                    estimated_gas_after = (
                        self.web3.eth.estimate_gas(transaction=transaction_after)
                        + self.ConfigObj.DEFAULT_GAS_SAFETY_OFFSET
                    )
                    self.ConfigObj.logger.debug(
                        f"[helpers.txhelpers.build_transaction_with_gas] gas before access list: {estimated_gas}, after access list: {estimated_gas_after}"
                    )
                    if estimated_gas_after is not None:
                        if estimated_gas_after < estimated_gas:
                            transaction = transaction_after
                            estimated_gas = estimated_gas_after
                else:
                    self.ConfigObj.logger.info(
                        f"[helpers.txhelpers.build_transaction_with_gas] Failed to apply access list to transaction"
                    )
        except Exception as e:
            self.ConfigObj.logger.info(
                f"[helpers.txhelpers.build_transaction_with_gas] Failed to add Access List to transaction. This should not invalidate the transaction. Exception: {e}"
            )
        transaction["gas"] = estimated_gas
        return transaction

    def get_nonce(self):
        """
        Returns the nonce of the wallet address.
        """
        return self.web3.eth.get_transaction_count(self.wallet_address)

    def build_tx(
            self,
            nonce: int,
            base_gas_price: int = 0,
            max_priority_fee: int = 0,
            value: int = None
    ) -> Dict[str, Any]:
        """
        Builds the transaction to be submitted to the blockchain.

        maxFeePerGas: the maximum gas price to be paid for the transaction
        maxPriorityFeePerGas: the maximum miner tip to be given for the transaction
        value: The amount of ETH to send - only relevant if not using Flashloans
        The following condition must be met:
        maxFeePerGas <= baseFee + maxPriorityFeePerGas

        returns: the transaction to be submitted to the blockchain
        """
        max_priority_fee = int(max_priority_fee)
        base_gas_price = int(base_gas_price)
        max_gas_price = base_gas_price + max_priority_fee

        if self.ConfigObj.NETWORK == self.ConfigObj.NETWORK_TENDERLY:
            self.wallet_address = self.ConfigObj.BINANCE14_WALLET_ADDRESS

        if self.ConfigObj.NETWORK in ["ethereum", "coinbase_base"]:
            tx_details = {
                "type": "0x2",
                "maxFeePerGas": max_gas_price,
                "maxPriorityFeePerGas": max_priority_fee,
                "from": self.wallet_address,
                "nonce": nonce,
            }
        else:
            tx_details =  {
                "gasPrice": max_gas_price,
                "from": self.wallet_address,
                "nonce": nonce,
            }
        if value is not None:
            tx_details["value"] = value
        return tx_details
    def submit_transaction(self, arb_tx: Dict) -> Any:
        """
        Submits the transaction to the blockchain.

        arb_tx: the transaction to be submitted to the blockchain

        returns: the transaction hash of the submitted transaction
        """
        self.ConfigObj.logger.info(
            f"[helpers.txhelpers.submit_transaction] Attempting to submit tx {arb_tx}"
        )

        signed_arb_tx = self.sign_transaction(arb_tx)
        self.ConfigObj.logger.info(
            f"[helpers.txhelpers.submit_transaction] Attempting to submit tx {signed_arb_tx}"
        )
        tx = self.web3.eth.send_raw_transaction(signed_arb_tx.rawTransaction)
        tx_hash = self.web3.to_hex(tx)

        try:
            tx_receipt = self.web3.eth.wait_for_transaction_receipt(tx)
            return tx_receipt
        except TimeExhausted as e:
            self.ConfigObj.logger.info(
                f"[helpers.txhelpers.submit_transaction] Transaction is stuck in mempool, exception: {e}"
            )
            return None

    def submit_private_transaction(self, arb_tx, block_number: int) -> Any:
        """
        Submits the transaction privately through Alchemy -> Flashbots RPC to mitigate frontrunning.

        :param arb_tx: the transaction to be submitted to the blockchain
        :param block_number: the current block number

        returns: The transaction receipt, or None if the transaction failed
        """
        self.ConfigObj.logger.info(
            f"[helpers.txhelpers.submit_private_transaction] Attempting to submit tx to Flashbots, please hold."
        )
        signed_arb_tx = self.sign_transaction(arb_tx).rawTransaction
        signed_tx_string = signed_arb_tx.hex()

        max_block_number = hex(block_number + 10)

        params = [
            {
                "tx": signed_tx_string,
                "maxBlockNumber": max_block_number,
                "preferences": {"fast": True},
            }
        ]
        response = self.alchemy.core.provider.make_request(
            method="eth_sendPrivateTransaction",
            params=params,
            method_name="eth_sendPrivateTransaction",
            headers=self._get_headers,
        )
        self.ConfigObj.logger.info(
            f"[helpers.txhelpers.submit_private_transaction] Submitted transaction to Flashbots RPC, response: {response}"
        )
        if response != 400:
            tx_hash = response.get("result")
            try:
                tx_receipt = self.web3.eth.wait_for_transaction_receipt(tx_hash)
                tx_hash = tx_receipt["transactionHash"]
                return tx_hash
            except TimeExhausted as e:
                self.ConfigObj.logger.info(
                    f"[helpers.txhelpers.submit_private_transaction] Transaction stuck in mempool for 120 seconds, cancelling."
                )
                self.cancel_private_transaction(arb_tx, block_number)
                return None
        else:
            self.ConfigObj.logger.info(
                f"[helpers.txhelpers.submit_private_transaction] Failed to submit transaction to Flashbots RPC"
            )
            return None

    def cancel_private_transaction(self, arb_tx, block_number: int):
        self.ConfigObj.logger.info(
            f"[helpers.txhelpers.cancel_private_transaction] Attempting to cancel tx to Flashbots, please hold."
        )
        arb_tx["data"] = ""
        signed_arb_tx = self.sign_transaction(arb_tx).rawTransaction
        signed_tx_string = signed_arb_tx.hex()
        max_block_number = hex(block_number + 10)
        params = [
            {
                "tx": signed_tx_string,
                "maxBlockNumber": max_block_number,
                "preferences": {"fast": True},
            }
        ]
        response = self.alchemy.core.provider.make_request(
            method="eth_sendPrivateTransaction",
            params=params,
            method_name="eth_sendPrivateTransaction",
            headers=self._get_headers,
        )
        if response != 400:
            self.ConfigObj.logger.info(
                f"[helpers.txhelpers.cancel_private_transaction] Submitted cancellation to Flashbots RPC, response: {response}"
            )
            return None
        else:
            self.ConfigObj.logger.info(
                f"[helpers.txhelpers.cancel_private_transaction] Failed to submit cancellation to Flashbots RPC"
            )
            return None

    def sign_transaction(self, transaction: Dict[str, Any]) -> Dict[str, Any]:
        """
        Signs the transaction.

        transaction: the transaction to be signed

        returns: the signed transaction
        """
        return self.web3.eth.account.sign_transaction(
            transaction, self.ConfigObj.ETH_PRIVATE_KEY_BE_CAREFUL
        )

    @property
    def _get_alchemy_url(self):
        """
        Returns the Alchemy API URL with attached API key
        """
        return self.alchemy_api_url

    @property
    def _get_headers(self):
        """
        Returns the headers for the API call
        """
        return {"accept": "application/json", "content-type": "application/json"}

    @staticmethod
    def _get_payload(method: str, params: [] = None) -> Dict:
        """
        Generates the request payload for the API call. If the method is "eth_estimateGas", it attaches the params
        :param method: the API method to call
        """

        if method == "eth_estimateGas" or method == "eth_sendPrivateTransaction":
            return {"id": 1, "jsonrpc": "2.0", "method": method, "params": params}
        else:
            return {"id": 1, "jsonrpc": "2.0", "method": method}

    def _query_alchemy_api_gas_methods(self, method: str, params: list = None):
        """
        This queries the Alchemy API for a gas-related call which returns a Hex String.
        The Hex String can be decoded by casting it as an int like so: int(hex_str, 16)

        :param method: the API method to call
        """
        response = requests.post(
            self.alchemy_api_url,
            json=self._get_payload(method=method, params=params),
            headers=self._get_headers,
        )
        return int(json.loads(response.text)["result"].split("0x")[1], 16)

    def get_max_priority_fee_per_gas_alchemy(self):
        """
        Queries the Alchemy API to get an estimated max priority fee per gas
        """
        result = self._query_alchemy_api_gas_methods(method="eth_maxPriorityFeePerGas")
        return result

    def get_eth_gas_price_alchemy(self):
        """
        Returns an estimated gas price for the upcoming block
        """
        return self._query_alchemy_api_gas_methods(method="eth_gasPrice")

    def check_if_token_approved(self, token_address: str, owner_address = None, spender_address = None) -> bool:
        """
        This function checks if a token has already been approved.
        :param token_address: the token to approve
        :param owner_address: Optional param for specific debugging, otherwise it will be automatically set to the wallet address
        :param spender_address: Optional param for specific debugging, otherwise it will be set to the arb contract address

        returns:
            bool
        """
        owner_address = self.wallet_address if owner_address is None else owner_address
        if self.ConfigObj.NETWORK == self.ConfigObj.NETWORK_TENDERLY:
            owner_address = self.ConfigObj.BINANCE14_WALLET_ADDRESS

        spender_address = self.arb_contract.address if spender_address is None else spender_address

        token_contract = self.web3.eth.contract(address=token_address, abi=ERC20_ABI)

        allowance = token_contract.caller.allowance(owner_address, spender_address)
        if type(allowance) == int:
            if allowance > 0:
                return True
            return False
        else:
            return False



    def approve_token_for_arb_contract(self, token_address: str, approval_amount: int = 115792089237316195423570985008687907853269984665640564039457584007913129639935):
        """
        This function submits a token approval to the Arb Contract. The default approval amount is the max approval.
        :param token_address: the token to approve
        :param approval_amount: the amount to approve. This is set to the max possible by default

        returns:
            transaction hash
        """
        current_gas_price = self.web3.eth.get_block("pending").get("baseFeePerGas")
        max_priority = int(self.get_max_priority_fee_per_gas_alchemy()) if self.ConfigObj.NETWORK in ["ethereum", "coinbase_base"] else 0

        token_contract = self.web3.eth.contract(address=token_address, abi=ERC20_ABI)
        try:
            approve_tx = token_contract.functions.approve(self.arb_contract.address, approval_amount).build_transaction(
                    self.build_tx(
                        base_gas_price=current_gas_price, max_priority_fee=max_priority, nonce=self.get_nonce()
                    )
                )
        except Exception as e:
            self.ConfigObj.logger.info(f"Error when building transaction: {e.__class__.__name__} {e}")
            if "max fee per gas less than block base fee" in str(e):
                try:
                    message = str(e)
                    baseFee = int_prefix(message.split("baseFee: ")[1])
                    approve_tx = token_contract.functions.approve(self.arb_contract.address,
                                                                  approval_amount).build_transaction(
                        self.build_tx(
                            base_gas_price=baseFee, max_priority_fee=max_priority, nonce=self.get_nonce()
                        )
                    )
                except Exception as e:
                    self.ConfigObj.logger.info(
                        f"(***2***) Error when building transaction: {e.__class__.__name__} {e}")
            else:
                return None
        self.ConfigObj.logger.info(f"Submitting approval for token: {token_address}")
        return self.submit_transaction(approve_tx)


<|MERGE_RESOLUTION|>--- conflicted
+++ resolved
@@ -608,25 +608,13 @@
             if "max fee per gas less than block base fee" in str(e):
                 try:
                     message = str(e)
-<<<<<<< HEAD
                     baseFee = int_prefix(message.split("baseFee: ")[1])
-                    maxFeePerGas = int_prefix(message.split("maxFeePerGas: ")[1])
-=======
-                    split1 = message.split("maxFeePerGas: ")[1]
-                    split2 = split1.split(" baseFee: ")
-                    split_baseFee = int(int(split2[1].split(" (supplied gas")[0]))
->>>>>>> d0d6beb8
                     transaction = self.construct_contract_function(
                         routes=routes,
                         src_amt=src_amt,
                         src_address=src_address,
-<<<<<<< HEAD
                         gas_price=baseFee,
-                        max_priority=int(maxFeePerGas * self.ConfigObj.DEFAULT_GAS_PRICE_OFFSET),
-=======
-                        gas_price=split_baseFee,
                         max_priority=max_priority,
->>>>>>> d0d6beb8
                         nonce=nonce,
                         flashloan_struct=flashloan_struct,
                     )
