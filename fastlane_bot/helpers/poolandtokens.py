__VERSION__ = "1.2"
__DATE__ = "05/May/2023"

import itertools
import math
from typing import Dict, Any, List, Union

from _decimal import Decimal
from dataclasses import dataclass

# from fastlane_bot.config import SUPPORTED_EXCHANGES, CARBON_V1_NAME, UNISWAP_V3_NAME
from fastlane_bot.helpers.univ3calc import Univ3Calculator
from fastlane_bot.tools.cpc import ConstantProductCurve
from fastlane_bot.utils import UniV3Helper, EncodedOrder

from fastlane_bot.config import Config


@dataclass
class PoolAndTokens:
    """
    Represents a pool and its tokens in a single object. This is not a database model, but a helper class.

    Parameters
    ----------
    id : int
        The id of the pool
    cid : str
        The cid of the pool
    last_updated : str
        The last time the pool was updated
    last_updated_block : int
        The last block the pool was updated
    descr : str
        The description of the pool
    pair_name : str
        The name of the pool
    exchange_name : str
        The name of the exchange
    fee : Decimal
        The fee of the pool
    tkn0_balance : Decimal
        The balance of token 0
    tkn1_balance : Decimal
        The balance of token 1
    z_0 : Decimal
        The z_0 value
    y_0 : Decimal
        The y_0 value
    A_0 : Decimal
        The A_0 value
    B_0 : Decimal
        The B_0 value
    z_1 : Decimal
        The z_1 value
    y_1 : Decimal
        The y_1 value
    A_1 : Decimal
        The A_1 value
    B_1 : Decimal
        The B_1 value
    sqrt_price_q96 : Decimal
        The sqrt_price_q96 value
    tick : int
        The tick value
    tick_spacing : int
        The tick spacing value
    liquidity : Decimal
        The liquidity value
    address : str
        The address of the pool
    anchor : str
        The anchor of the pool
    tkn0 : str
        The token 0 key
    tkn1 : str
        The token 1 key
    tkn0_address : str
        The address of token 0
    tkn0_decimals : int
        The decimals of token 0
    tkn1_address : str
        The address of token 1
    tkn1_decimals : int
        The decimals of token 1

    """

    __VERSION__ = __VERSION__
    __DATE__ = __DATE__

    ConfigObj: Config
    id: int
    cid: str
    last_updated: str
    last_updated_block: int
    descr: str
    pair_name: str
    exchange_name: str
    fee: Decimal
    fee_float: float
    tkn0_balance: Decimal
    tkn1_balance: Decimal
    z_0: Decimal
    y_0: Decimal
    A_0: Decimal
    B_0: Decimal
    z_1: Decimal
    y_1: Decimal
    A_1: Decimal
    B_1: Decimal
    sqrt_price_q96: Decimal
    tick: int
    tick_spacing: int
    liquidity: Decimal
    address: str
    anchor: str
    tkn0: str
    tkn1: str
    tkn0_address: str
    tkn0_decimals: int
    tkn1_address: str
    tkn1_decimals: int
<<<<<<< HEAD
    router: str = None
=======
    tkn0_weight: float = None
    tkn1_weight: float = None
    tkn2: str = None
    tkn2_balance: Decimal = None
    tkn2_address: str = None
    tkn2_decimals: int = None
    tkn2_weight: float = None
    tkn3: str = None
    tkn3_balance: Decimal = None
    tkn3_address: str = None
    tkn3_decimals: int = None
    tkn3_weight: float = None
    tkn4: str = None
    tkn4_balance: Decimal = None
    tkn4_address: str = None
    tkn4_decimals: int = None
    tkn4_weight: float = None
    tkn5: str = None
    tkn5_balance: Decimal = None
    tkn5_address: str = None
    tkn5_decimals: int = None
    tkn5_weight: float = None
    tkn6: str = None
    tkn6_balance: Decimal = None
    tkn6_address: str = None
    tkn6_decimals: int = None
    tkn6_weight: float = None
    tkn7: str = None
    tkn7_balance: Decimal = None
    tkn7_address: str = None
    tkn7_decimals: int = None
    tkn7_weight: float = None

>>>>>>> bbc38096
    tkn0_key: str = None
    tkn1_key: str = None
    tkn2_key: str = None
    tkn3_key: str = None
    tkn4_key: str = None
    tkn5_key: str = None
    tkn6_key: str = None
    tkn7_key: str = None
    ADDRDEC = None

    def __post_init__(self):

        self.A_1 = self.A_1 or 0
        self.B_1 = self.B_1 or 0
        self.A_0 = self.A_0 or 0
        self.B_0 = self.B_0 or 0
        self.z_0 = self.z_0 or 0
        self.y_0 = self.y_0 or 0
        self.z_1 = self.z_1 or 0
        self.y_1 = self.y_1 or 0

        self.tokens = self.get_tokens #self.remove_nan([self.tkn0_key, self.tkn1_key, self.tkn2_key, self.tkn3_key, self.tkn4_key, self.tkn5_key, self.tkn6_key, self.tkn7_key])
        self.token_weights = self.remove_nan([self.tkn0_weight, self.tkn1_weight, self.tkn2_weight, self.tkn3_weight, self.tkn4_weight, self.tkn5_weight, self.tkn6_weight, self.tkn7_weight])
        self.token_balances = self.remove_nan([self.tkn0_balance, self.tkn1_balance, self.tkn2_balance, self.tkn3_balance, self.tkn4_balance, self.tkn5_balance, self.tkn6_balance, self.tkn7_balance])
        self.token_decimals = self.remove_nan([self.tkn0_decimals, self.tkn1_decimals, self.tkn2_decimals, self.tkn3_decimals, self.tkn4_decimals, self.tkn5_decimals, self.tkn6_decimals, self.tkn7_decimals])

    @property
    def get_tokens(self):
        """
        returns all tokens in a curve
        """
        tokens = [self.tkn0_key, self.tkn1_key, self.tkn2_key, self.tkn3_key, self.tkn4_key, self.tkn5_key, self.tkn6_key, self.tkn7_key]
        tokens = [tkn for tkn in tokens if type(tkn) == str]
        return [tkn for tkn in tokens if tkn is not None]

    def to_cpc(self) -> Union[ConstantProductCurve, List[Any]]:
        """
        converts self into an instance of the ConstantProductCurve class.
        """

        self.fee = float(Decimal(self.fee))
        if self.exchange_name in [self.ConfigObj.UNISWAP_V3_NAME, self.ConfigObj.PANCAKESWAP_V3_NAME]:
            out = self._univ3_to_cpc()
        elif self.exchange_name in [
            self.ConfigObj.CARBON_V1_NAME,
            self.ConfigObj.BANCOR_POL_NAME,
        ]:
            out = self._carbon_to_cpc()
        elif self.exchange_name in self.ConfigObj.BALANCER_NAME:
            out = self._balancer_to_cpc()
        elif self.exchange_name in self.ConfigObj.SUPPORTED_EXCHANGES:
            out = self._other_to_cpc()
        else:
            raise NotImplementedError(f"Exchange {self.exchange_name} not implemented.")

        return out

    @property
    def _params(self):
        """
        creates the parameter dict for the ConstantProductCurve class
        """
        return {
            "exchange": str(self.exchange_name),
            "tknx_dec": int(self.tkn0_decimals),
            "tkny_dec": int(self.tkn1_decimals),
            "tknx_addr": str(self.tkn0_address),
            "tkny_addr": str(self.tkn1_address),
            "blocklud": int(self.last_updated_block),
        }

    def _balancer_to_cpc(self) -> List[Any]:
        """
        constructor: from Uniswap V2 pool (see class docstring for other parameters)

        :x_tknb:    current pool liquidity in token x (base token of the pair)*
        :y_tknq:    current pool liquidity in token y (quote token of the pair)*
        :k:         uniswap liquidity parameter (k = xy)*

        *exactly one of k,x,y must be None; all other parameters must not be None;
        a reminder that x is TKNB and y is TKNQ
        """

        typed_args_all = []

        for idx, tkn in enumerate(self.tokens):
            for _idx, _tkn in enumerate(self.tokens[idx:], start=idx):
                if _idx >= len(self.tokens) or tkn == _tkn:
                    continue

                # convert tkn0_balance and tkn1_balance to Decimal from wei
                tkn0_balance = self.convert_decimals(self.token_balances[idx], self.token_decimals[idx])
                tkn1_balance = self.convert_decimals(self.token_balances[_idx], self.token_decimals[_idx])
                weight0 = float(str(self.token_weights[idx]))
                weight1 = float(str(self.token_weights[_idx]))
                eta = weight0 / weight1
                _pair_name = tkn + "/" + _tkn
                # create a typed-dictionary of the arguments
                typed_args_all.append({
                    "x": tkn0_balance,
                    "y": tkn1_balance,
                    #"alpha": weight0,
                    "eta": eta,
                    "pair": _pair_name.replace("ETH-EEeE", "WETH-6Cc2"),
                    "fee": self.fee,
                    "cid": self.cid,
                    "descr": self.descr,
                    "params":  self._params,
                })
        return [ConstantProductCurve.from_xyal(**self._convert_to_float(typed_args)) for typed_args in typed_args_all]

    class DoubleInvalidCurveError(ValueError): pass

    def _other_to_cpc(self) -> List[Any]:
        """
        constructor: from Uniswap V2 pool (see class docstring for other parameters)

        :x_tknb:    current pool liquidity in token x (base token of the pair)*
        :y_tknq:    current pool liquidity in token y (quote token of the pair)*
        :k:         uniswap liquidity parameter (k = xy)*

        *exactly one of k,x,y must be None; all other parameters must not be None;
        a reminder that x is TKNB and y is TKNQ
        """

        # convert tkn0_balance and tkn1_balance to Decimal from wei
        tkn0_balance = self.convert_decimals(self.tkn0_balance, self.tkn0_decimals)
        tkn1_balance = self.convert_decimals(self.tkn1_balance, self.tkn1_decimals)

        # create a typed-dictionary of the arguments
        typed_args = {
            "x_tknb": tkn0_balance,
            "y_tknq": tkn1_balance,
            "pair": self.pair_name.replace("ETH-EEeE", "WETH-6Cc2"),
            "fee": self.fee,
            "cid": self.cid,
            "descr": self.descr,
            "params": self._params,
        }
        return [ConstantProductCurve.from_univ2(**self._convert_to_float(typed_args))]

    class DoubleInvalidCurveError(ValueError):
        pass

    def _carbon_to_cpc(self) -> ConstantProductCurve:
        """
        constructor: from a single Carbon order (see class docstring for other parameters)*

        :yint:      current pool y-intercept**
        :y:         current pool liquidity in token y
        :pa:        fastlane_bot price range left bound (higher price in dy/dx)
        :pb:        fastlane_bot price range right bound (lower price in dy/dx)
        :A:         alternative to pa, pb: A = sqrt(pa) - sqrt(pb) in dy/dy
        :B:         alternative to pa, pb: B = sqrt(pb) in dy/dy
        :tkny:      token y
        :isdydx:    if True prices in dy/dx, if False in quote direction of the pair

        *Note that ALL parameters are mandatory, except that EITHER pa, bp OR A, B
        must be given but not both; we do not correct for incorrect assignment of
        pa and pb, so if pa <= pb IN THE DY/DX DIRECTION, MEANING THAT THE NUMBERS
        ENTERED MAY SHOW THE OPPOSITE RELATIONSHIP, then an exception will be raised

        **note that the result does not depend on yint, and for the time being we
        allow to omit yint (in which case it is set to y, but this does not make
        a difference for the result)
        """

        # if idx == 0, use the first curve, otherwise use the second curve. change the numerical values to Decimal
        lst = []
        errors = []
        for i in [0, 1]:
            # pair = self.pair_name.replace("ETH-EEeE", "WETH-6Cc2")
            S = Decimal(self.A_1) if i == 0 else Decimal(self.A_0)
            B = Decimal(self.B_1) if i == 0 else Decimal(self.B_0)
            y = Decimal(self.y_1) if i == 0 else Decimal(self.y_0)
            z = yint = Decimal(self.z_1) if i == 0 else Decimal(self.z_0)

            encoded_order = EncodedOrder(
                **{
                    "token": self.pair_name.split("/")[i].replace(
                        "ETH-EEeE", "WETH-6Cc2"
                    ),
                    "A": S,
                    "B": B,
                    "y": y,
                    "z": z,
                }
            )

            def decimal_converter(idx):
                if idx == 0:
                    dec0 = self.tkn0_decimals
                    dec1 = self.tkn1_decimals
                else:
                    dec0 = self.tkn1_decimals
                    dec1 = self.tkn0_decimals
                return Decimal(str(10 ** (dec0 - dec1)))

            decimal_converter = decimal_converter(i)

            p_start = Decimal(encoded_order.p_start) * decimal_converter
            p_end = Decimal(encoded_order.p_end) * decimal_converter
            yint = Decimal(yint) / (
                Decimal("10") ** [self.tkn1_decimals, self.tkn0_decimals][i]
            )
            y = Decimal(y) / (
                Decimal("10") ** [self.tkn1_decimals, self.tkn0_decimals][i]
            )

            tkny = 1 if i == 0 else 0
            typed_args = {
                "cid": f"{self.cid}-{i}"
                if self.exchange_name == "carbon_v1"
                else self.cid,
                "yint": yint,
                "y": y,
                "pb": p_end,
                "pa": p_start,
                "tkny": self.pair_name.split("/")[tkny].replace(
                    "ETH-EEeE", "WETH-6Cc2"
                ),
                "pair": self.pair_name.replace("ETH-EEeE", "WETH-6Cc2"),
                "params": {"exchange": self.exchange_name},
                "fee": self.fee,
                "descr": self.descr,
                "params": self._params,
            }
            try:
                if typed_args["y"] > 0:
                    lst.append(
                        ConstantProductCurve.from_carbon(
                            **self._convert_to_float(typed_args)
                        )
                    )
                # else:
                #     self.ConfigObj.logger.debug(f"empty carbon pool [{typed_args['cid']}]")
            except Exception as e:
                errmsg = f"[_carbon_to_cpc] error in curve {i} [probably empty: {typed_args}] - [{e}]\n"
                self.ConfigObj.logger.debug(errmsg)
                errors += [errmsg]

        return lst

    FEE_LOOKUP = {
        0.0001: Univ3Calculator.FEE100,
        0.0005: Univ3Calculator.FEE500,
        0.0025: Univ3Calculator.FEE2500,
        0.0030: Univ3Calculator.FEE3000,
        0.01: Univ3Calculator.FEE10000,
    }

    def _univ3_to_cpc(self) -> List[Any]:
        """
        Preprocesses a Uniswap V3 pool params in order to create a ConstantProductCurve instance for optimization.

        :return: ConstantProductCurve
            :k:        pool constant k = xy [x=k/y, y=k/x]
            :x:        (virtual) pool state x (virtual number of base tokens for sale)
            :x_act:    actual pool state x (actual number of base tokens for sale)
            :y_act:    actual pool state y (actual number of quote tokens for sale)
            :pair:     tkn_address pair in slash notation ("TKNB/TKNQ"); TKNB is on the x-axis, TKNQ on the y-axis
            :cid:      unique id (optional)
            :fee:      fee (optional); eg 0.01 for 1%
            :descr:    description (optional; eg. "UniV3 0.1%")
            :params:   additional parameters (optional)

        """
        args = {
            "token0": self.tkn0_key,
            "token1": self.tkn1_key,
            "sqrt_price_q96": self.sqrt_price_q96,
            "tick": self.tick,
            "liquidity": self.liquidity,
        }
        feeconst = self.FEE_LOOKUP.get(float(self.fee_float))
        if feeconst is None:
            raise ValueError(
                f"Illegal fee for Uniswap v3 pool: {self.fee_float} [{self.FEE_LOOKUP}]]"
            )
        uni3 = Univ3Calculator.from_dict(args, feeconst, addrdec=self.ADDRDEC)
        params = uni3.cpc_params()
        # print("u3params", params)
        if params["uniL"] == 0:
            self.ConfigObj.logger.debug(f"empty univ3 pool [{self.cid}]")
            return []
        params["cid"] = self.cid
        params["descr"] = self.descr
        params["params"] = self._params
        return [ConstantProductCurve.from_univ3(**params)]

    @staticmethod
    def convert_decimals(tkn_balance_wei: Decimal, tkn_decimals: int) -> Decimal:
        """
        Converts wei balance to token balance (returns a Decimal)
        """
        # TODO: why Decimal?!?
        return Decimal(
            str(
                Decimal(str(tkn_balance_wei))
                / (Decimal("10") ** Decimal(str(tkn_decimals)))
            )
        )

    @staticmethod
    def _convert_to_float(typed_args: Dict[str, Any]) -> Dict[str, Any]:
        """
        converts Decimal to float
        """
        convert = lambda x: float(x) if isinstance(x, Decimal) else x
        return {k: convert(v) for k, v in typed_args.items()}
        # MIKE: this code converted the dict in place AND returned it;
        # that may work but is ugly...
        # for key, value in typed_args.items():
        #     if isinstance(value, (Decimal, float)):
        #         typed_args[key] = float(value)
        # return typed_args

    def get_token_weight(self, tkn):
        """
        :param tkn: the token key

        This function returns the weight of a token in a Balancer pool.

        """
        idx = self._get_token_index(tkn=tkn)
        return self.token_weights[idx]

    def get_token_balance(self, tkn):
        """
        :param tkn: the token key

        This function returns the balance of a token in a Balancer pool.
        """
        idx = self._get_token_index(tkn=tkn)
        return self.token_balances[idx]
    def get_token_decimals(self, tkn):
        """
        :param tkn: the token key

        This function returns the balance of a token in a Balancer pool.
        """
        idx = self._get_token_index(tkn=tkn)
        return self.token_decimals[idx]
    def _get_token_index(self, tkn):
        """
        :param tkn: the token key

        This function returns the index of a token within the pool.

        """

        for idx, token in enumerate(self.tokens):
            if tkn == token:
                return idx

    @staticmethod
    def remove_nan(item_list: List) -> List:
        """
        Removes empty items from a list.
        :param item_list: List

        Returns: List
        """
        return [item for item in item_list if item is not None and not math.isnan(item)]<|MERGE_RESOLUTION|>--- conflicted
+++ resolved
@@ -121,9 +121,7 @@
     tkn0_decimals: int
     tkn1_address: str
     tkn1_decimals: int
-<<<<<<< HEAD
     router: str = None
-=======
     tkn0_weight: float = None
     tkn1_weight: float = None
     tkn2: str = None
@@ -157,7 +155,6 @@
     tkn7_decimals: int = None
     tkn7_weight: float = None
 
->>>>>>> bbc38096
     tkn0_key: str = None
     tkn1_key: str = None
     tkn2_key: str = None
