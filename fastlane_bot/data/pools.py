import pandas as pd

# load static data
static_data = pd.read_csv("fastlane_bot/data/static_pool_data.csv").to_dict("records")

# get all uniswap v2 pools
uniswap_v2_pools = [
    static_data[idx]["address"]
    for idx in range(len(static_data))
    if static_data[idx]["exchange_name"] == "uniswap_v2"
]

# get all sushiswap v2 pools
sushiswap_v2_pools = [
    static_data[idx]["address"]
    for idx in range(len(static_data))
    if static_data[idx]["exchange_name"] == "sushiswap_v2"
]

# get all uniswap v3 pools
uniswap_v3_pools = [
    static_data[idx]["address"]
    for idx in range(len(static_data))
    if static_data[idx]["exchange_name"] == "uniswap_v3"
]

<<<<<<< HEAD
# get all pancakeswap v2 pools
pancakeswap_v2_pools = [
    static_data[idx]["address"]
    for idx in range(len(static_data))
    if static_data[idx]["exchange_name"] == "pancakeswap_v2"
]
=======
>>>>>>> 03286c65
del static_data  # clear static data to save memory<|MERGE_RESOLUTION|>--- conflicted
+++ resolved
@@ -24,13 +24,11 @@
     if static_data[idx]["exchange_name"] == "uniswap_v3"
 ]
 
-<<<<<<< HEAD
 # get all pancakeswap v2 pools
 pancakeswap_v2_pools = [
     static_data[idx]["address"]
     for idx in range(len(static_data))
     if static_data[idx]["exchange_name"] == "pancakeswap_v2"
 ]
-=======
->>>>>>> 03286c65
+
 del static_data  # clear static data to save memory