"""
ABI's for the EVM contracts interfaced

Contains the following ABI's:

- ``FAST_LANE_CONTRACT_ABI``: FastLane arbitrage contract
- ``ERC20_ABI``: generic ERC20 token contract
- ``SUSHISWAP_FACTORY_ABI``: Sushiswap factory contract
- ``SUSHISWAP_ROUTER_ABI``: Sushiswap router contract
- ``SUSHISWAP_POOLS_ABI``: Sushiswap pools contract
- other ABIs of exchanges we support

---
(c) Copyright Bprotocol foundation 2023-24.
All rights reserved.
Licensed under MIT.
"""

FAST_LANE_CONTRACT_ABI = [
    {
        "type": "function",
        "name": "flashloanAndArbV2",
        "stateMutability": "nonpayable",
        "inputs": [{"components": [{"internalType": "uint16", "name": "platformId", "type": "uint16"}, {"internalType": "contract IERC20[]", "name": "sourceTokens", "type": "address[]"}, {"internalType": "uint256[]", "name": "sourceAmounts", "type": "uint256[]"}], "internalType": "struct BancorArbitrage.Flashloan[]", "name": "flashloans", "type": "tuple[]"}, {"components": [{"internalType": "uint16", "name": "platformId", "type": "uint16"}, {"internalType": "contract Token", "name": "sourceToken", "type": "address"}, {"internalType": "contract Token", "name": "targetToken", "type": "address"}, {"internalType": "uint256", "name": "sourceAmount", "type": "uint256"}, {"internalType": "uint256", "name": "minTargetAmount", "type": "uint256"}, {"internalType": "uint256", "name": "deadline", "type": "uint256"}, {"internalType": "address", "name": "customAddress", "type": "address"}, {"internalType": "uint256", "name": "customInt", "type": "uint256"}, {"internalType": "bytes", "name": "customData", "type": "bytes"}], "internalType": "struct BancorArbitrage.TradeRoute[]", "name": "routes", "type": "tuple[]"}],
        "outputs": []
    },
    {
        "type": "function",
        "name": "fundAndArb",
        "stateMutability": "payable",
        "inputs": [{"components": [{"internalType": "uint16", "name": "platformId", "type": "uint16"}, {"internalType": "contract Token", "name": "sourceToken", "type": "address"}, {"internalType": "contract Token", "name": "targetToken", "type": "address"}, {"internalType": "uint256", "name": "sourceAmount", "type": "uint256"}, {"internalType": "uint256", "name": "minTargetAmount", "type": "uint256"}, {"internalType": "uint256", "name": "deadline", "type": "uint256"}, {"internalType": "address", "name": "customAddress", "type": "address"}, {"internalType": "uint256", "name": "customInt", "type": "uint256"}, {"internalType": "bytes", "name": "customData", "type": "bytes"}], "internalType": "struct BancorArbitrage.TradeRoute[]", "name": "routes", "type": "tuple[]"}, {"internalType": "contract Token", "name": "token", "type": "address"}, {"internalType": "uint256", "name": "sourceAmount", "type": "uint256"}],
        "outputs": []
    },
    {
        "type": "function",
        "name": "rewards",
        "stateMutability": "view",
        "inputs": [],
        "outputs": [{"components": [{"internalType": "uint32", "name": "percentagePPM", "type": "uint32"}, {"internalType": "uint256", "name": "maxAmount", "type": "uint256"}], "internalType": "struct BancorArbitrage.Rewards", "name": "", "type": "tuple"}]
    }
]

ERC20_ABI = [
    {
        "type": "function",
        "name": "symbol",
        "stateMutability": "view",
        "inputs": [],
        "outputs": [{"name": "", "type": "string"}]
    },
    {
        "type": "function",
        "name": "decimals",
        "stateMutability": "view",
        "inputs": [],
        "outputs": [{"name": "", "type": "uint8"}]
    },
    {
        "type": "function",
        "name": "balanceOf",
        "stateMutability": "view",
        "inputs": [{"name": "owner", "type": "address"}],
        "outputs": [{"name": "", "type": "uint256"}]
    },
    {
        "type": "function",
        "name": "allowance",
        "stateMutability": "view",
        "inputs": [{"name": "owner", "type": "address"}, {"name": "spender", "type": "address"}],
        "outputs": [{"name": "", "type": "uint256"}]
    },
    {
        "type": "function",
        "name": "approve",
        "stateMutability": "nonpayable",
        "inputs": [{"name": "spender", "type": "address"}, {"name": "value", "type": "uint256"}],
        "outputs": [{"name": "", "type": "bool"}]
    }
]

CARBON_CONTROLLER_ABI = [
    {
        "type": "event",
        "name": "PairCreated",
        "anonymous": False,
        "inputs": [{"indexed": True, "internalType": "uint128", "name": "pairId", "type": "uint128"}, {"indexed": True, "internalType": "Token", "name": "token0", "type": "address"}, {"indexed": True, "internalType": "Token", "name": "token1", "type": "address"}]
    },
    {
        "type": "event",
        "name": "PairTradingFeePPMUpdated",
        "anonymous": False,
        "inputs": [{"indexed": True, "internalType": "Token", "name": "token0", "type": "address"}, {"indexed": True, "internalType": "Token", "name": "token1", "type": "address"}, {"indexed": False, "internalType": "uint32", "name": "prevFeePPM", "type": "uint32"}, {"indexed": False, "internalType": "uint32", "name": "newFeePPM", "type": "uint32"}]
    },
    {
        "type": "event",
        "name": "StrategyCreated",
        "anonymous": False,
        "inputs": [{"indexed": False, "internalType": "uint256", "name": "id", "type": "uint256"}, {"indexed": True, "internalType": "address", "name": "owner", "type": "address"}, {"indexed": True, "internalType": "Token", "name": "token0", "type": "address"}, {"indexed": True, "internalType": "Token", "name": "token1", "type": "address"}, {"components": [{"internalType": "uint128", "name": "y", "type": "uint128"}, {"internalType": "uint128", "name": "z", "type": "uint128"}, {"internalType": "uint64", "name": "A", "type": "uint64"}, {"internalType": "uint64", "name": "B", "type": "uint64"}], "indexed": False, "internalType": "struct Order", "name": "order0", "type": "tuple"}, {"components": [{"internalType": "uint128", "name": "y", "type": "uint128"}, {"internalType": "uint128", "name": "z", "type": "uint128"}, {"internalType": "uint64", "name": "A", "type": "uint64"}, {"internalType": "uint64", "name": "B", "type": "uint64"}], "indexed": False, "internalType": "struct Order", "name": "order1", "type": "tuple"}]
    },
    {
        "type": "event",
        "name": "StrategyDeleted",
        "anonymous": False,
        "inputs": [{"indexed": False, "internalType": "uint256", "name": "id", "type": "uint256"}, {"indexed": True, "internalType": "address", "name": "owner", "type": "address"}, {"indexed": True, "internalType": "Token", "name": "token0", "type": "address"}, {"indexed": True, "internalType": "Token", "name": "token1", "type": "address"}, {"components": [{"internalType": "uint128", "name": "y", "type": "uint128"}, {"internalType": "uint128", "name": "z", "type": "uint128"}, {"internalType": "uint64", "name": "A", "type": "uint64"}, {"internalType": "uint64", "name": "B", "type": "uint64"}], "indexed": False, "internalType": "struct Order", "name": "order0", "type": "tuple"}, {"components": [{"internalType": "uint128", "name": "y", "type": "uint128"}, {"internalType": "uint128", "name": "z", "type": "uint128"}, {"internalType": "uint64", "name": "A", "type": "uint64"}, {"internalType": "uint64", "name": "B", "type": "uint64"}], "indexed": False, "internalType": "struct Order", "name": "order1", "type": "tuple"}]
    },
    {
        "type": "event",
        "name": "StrategyUpdated",
        "anonymous": False,
        "inputs": [{"indexed": True, "internalType": "uint256", "name": "id", "type": "uint256"}, {"indexed": True, "internalType": "Token", "name": "token0", "type": "address"}, {"indexed": True, "internalType": "Token", "name": "token1", "type": "address"}, {"components": [{"internalType": "uint128", "name": "y", "type": "uint128"}, {"internalType": "uint128", "name": "z", "type": "uint128"}, {"internalType": "uint64", "name": "A", "type": "uint64"}, {"internalType": "uint64", "name": "B", "type": "uint64"}], "indexed": False, "internalType": "struct Order", "name": "order0", "type": "tuple"}, {"components": [{"internalType": "uint128", "name": "y", "type": "uint128"}, {"internalType": "uint128", "name": "z", "type": "uint128"}, {"internalType": "uint64", "name": "A", "type": "uint64"}, {"internalType": "uint64", "name": "B", "type": "uint64"}], "indexed": False, "internalType": "struct Order", "name": "order1", "type": "tuple"}, {"indexed": False, "internalType": "uint8", "name": "reason", "type": "uint8"}]
    },
    {
        "type": "event",
        "name": "TokensTraded",
        "anonymous": False,
        "inputs": [{"indexed": True, "internalType": "address", "name": "trader", "type": "address"}, {"indexed": True, "internalType": "Token", "name": "sourceToken", "type": "address"}, {"indexed": True, "internalType": "Token", "name": "targetToken", "type": "address"}, {"indexed": False, "internalType": "uint256", "name": "sourceAmount", "type": "uint256"}, {"indexed": False, "internalType": "uint256", "name": "targetAmount", "type": "uint256"}, {"indexed": False, "internalType": "uint128", "name": "tradingFeeAmount", "type": "uint128"}, {"indexed": False, "internalType": "bool", "name": "byTargetAmount", "type": "bool"}]
    },
    {
        "type": "event",
        "name": "TradingFeePPMUpdated",
        "anonymous": False,
        "inputs": [{"indexed": False, "internalType": "uint32", "name": "prevFeePPM", "type": "uint32"}, {"indexed": False, "internalType": "uint32", "name": "newFeePPM", "type": "uint32"}]
    },
    {
        "type": "function",
        "name": "pairTradingFeePPM",
        "stateMutability": "view",
        "inputs": [{"internalType": "Token", "name": "token0", "type": "address"}, {"internalType": "Token", "name": "token1", "type": "address"}],
        "outputs": [{"internalType": "uint32", "name": "", "type": "uint32"}]
    },
    {
        "type": "function",
        "name": "pairs",
        "stateMutability": "view",
        "inputs": [],
        "outputs": [{"internalType": "Token[2][]", "name": "", "type": "address[2][]"}]
    },
    {
        "type": "function",
        "name": "strategiesByPair",
        "stateMutability": "view",
        "inputs": [{"internalType": "Token", "name": "token0", "type": "address"}, {"internalType": "Token", "name": "token1", "type": "address"}, {"internalType": "uint256", "name": "startIndex", "type": "uint256"}, {"internalType": "uint256", "name": "endIndex", "type": "uint256"}],
        "outputs": [{"components": [{"internalType": "uint256", "name": "id", "type": "uint256"}, {"internalType": "address", "name": "owner", "type": "address"}, {"internalType": "Token[2]", "name": "tokens", "type": "address[2]"}, {"components": [{"internalType": "uint128", "name": "y", "type": "uint128"}, {"internalType": "uint128", "name": "z", "type": "uint128"}, {"internalType": "uint64", "name": "A", "type": "uint64"}, {"internalType": "uint64", "name": "B", "type": "uint64"}], "internalType": "struct Order[2]", "name": "orders", "type": "tuple[2]"}], "internalType": "struct Strategy[]", "name": "", "type": "tuple[]"}]
    },
    {
        "type": "function",
        "name": "strategy",
        "stateMutability": "view",
        "inputs": [{"internalType": "uint256", "name": "id", "type": "uint256"}],
        "outputs": [{"components": [{"internalType": "uint256", "name": "id", "type": "uint256"}, {"internalType": "address", "name": "owner", "type": "address"}, {"internalType": "Token[2]", "name": "tokens", "type": "address[2]"}, {"components": [{"internalType": "uint128", "name": "y", "type": "uint128"}, {"internalType": "uint128", "name": "z", "type": "uint128"}, {"internalType": "uint64", "name": "A", "type": "uint64"}, {"internalType": "uint64", "name": "B", "type": "uint64"}], "internalType": "struct Order[2]", "name": "orders", "type": "tuple[2]"}], "internalType": "struct Strategy", "name": "", "type": "tuple"}]
    },
    {
        "type": "function",
        "name": "tradingFeePPM",
        "stateMutability": "view",
        "inputs": [],
        "outputs": [{"internalType": "uint32", "name": "", "type": "uint32"}]
    }
]

UNISWAP_V2_FACTORY_ABI = [
    {
        "type": "event",
        "name": "PairCreated",
        "anonymous": False,
        "inputs": [{"indexed": True, "internalType": "address", "name": "token0", "type": "address"}, {"indexed": True, "internalType": "address", "name": "token1", "type": "address"}, {"indexed": False, "internalType": "address", "name": "pair", "type": "address"}, {"indexed": False, "internalType": "uint256", "name": "", "type": "uint256"}]
    },
    {
        "type": "function",
        "name": "getPair",
        "stateMutability": "view",
        "constant": True,
        "inputs": [{"internalType": "address", "name": "", "type": "address"}, {"internalType": "address", "name": "", "type": "address"}],
        "outputs": [{"internalType": "address", "name": "", "type": "address"}],
        "payable": False,
    }
]

UNISWAP_V3_FACTORY_ABI = [
    {
        "type": "event",
        "name": "PoolCreated",
        "anonymous": False,
        "inputs": [{"indexed": True, "internalType": "address", "name": "token0", "type": "address"}, {"indexed": True, "internalType": "address", "name": "token1", "type": "address"}, {"indexed": True, "internalType": "uint24", "name": "fee", "type": "uint24"}, {"indexed": False, "internalType": "int24", "name": "tickSpacing", "type": "int24"}, {"indexed": False, "internalType": "address", "name": "pool", "type": "address"}]
    },
    {
        "type": "function",
        "name": "getPool",
        "stateMutability": "view",
        "inputs": [{"internalType": "address", "name": "", "type": "address"}, {"internalType": "address", "name": "", "type": "address"}, {"internalType": "uint24", "name": "", "type": "uint24"}],
        "outputs": [{"internalType": "address", "name": "", "type": "address"}],
    }
]

SOLIDLY_V2_FACTORY_ABI = [
    {
        "type": "event",
        "name": "PoolCreated",
        "anonymous": False,
        "inputs": [{"indexed": True, "internalType": "address", "name": "token0", "type": "address"}, {"indexed": True, "internalType": "address", "name": "token1", "type": "address"}, {"indexed": True, "internalType": "bool", "name": "stable", "type": "bool"}, {"indexed": False, "internalType": "address", "name": "pool", "type": "address"}, {"indexed": False, "internalType": "uint256", "name": "", "type": "uint256"}]
    },
    {
        "type": "function",
        "name": "getFee",
        "stateMutability": "view",
        "inputs": [{"internalType": "address", "name": "pool", "type": "address"}, {"internalType": "bool", "name": "_stable", "type": "bool"}],
        "outputs": [{"internalType": "uint256", "name": "", "type": "uint256"}]
    },
    {
        "name": "getPool",
        "stateMutability": "view",
        "type": "function",
        "inputs": [{"internalType": "address", "name": "tokenA", "type": "address"}, {"internalType": "address", "name": "tokenB", "type": "address"}, {"internalType": "bool", "name": "stable", "type": "bool"}],
        "outputs": [{"internalType": "address", "name": "", "type": "address"}],
    }
]

VELOCIMETER_V2_FACTORY_ABI = [
    {
        "type": "event",
        "name": "PairCreated",
        "anonymous": False,
        "inputs": [{"indexed": True, "internalType": "address", "name": "token0", "type": "address"}, {"indexed": True, "internalType": "address", "name": "token1", "type": "address"}, {"indexed": False, "internalType": "bool", "name": "stable", "type": "bool"}, {"indexed": False, "internalType": "address", "name": "pair", "type": "address"}, {"indexed": False, "internalType": "uint256", "name": "", "type": "uint256"}]
    },
    {
        "type": "function",
        "name": "getFee",
        "stateMutability": "view",
        "inputs": [{"internalType": "address", "name": "_pair", "type": "address"}],
        "outputs": [{"internalType": "uint256", "name": "", "type": "uint256"}]
    },
    {
        "type": "function",
        "name": "getPair",
        "stateMutability": "view",
        "inputs": [{"internalType": "address", "name": "", "type": "address"}, {"internalType": "address", "name": "", "type": "address"}, {"internalType": "bool", "name": "", "type": "bool"}],
        "outputs": [{"internalType": "address", "name": "", "type": "address"}]
    }
]

SCALE_V2_FACTORY_ABI = [
    {
        "type": "event",
        "name": "PairCreated",
        "anonymous": False,
        "inputs": [{"indexed": True, "internalType": "address", "name": "token0", "type": "address"}, {"indexed": True, "internalType": "address", "name": "token1", "type": "address"}, {"indexed": False, "internalType": "bool", "name": "stable", "type": "bool"}, {"indexed": False, "internalType": "address", "name": "pair", "type": "address"}, {"indexed": False, "internalType": "uint256", "name": "", "type": "uint256"}]
    },
    {
        "type": "function",
        "name": "getRealFee",
        "stateMutability": "view",
        "inputs": [{"internalType": "address", "name": "_pair", "type": "address"}],
        "outputs": [{"internalType": "uint256", "name": "", "type": "uint256"}]
    },
    {
        "type": "function",
        "name": "getPair",
        "stateMutability": "view",
        "inputs": [{"internalType": "address", "name": "", "type": "address"},
                   {"internalType": "address", "name": "", "type": "address"},
                   {"internalType": "bool", "name": "", "type": "bool"}],
        "outputs": [{"internalType": "address", "name": "", "type": "address"}]
    }
]

CLEOPATRA_V2_FACTORY_ABI = [
    {
        "type": "event",
        "name": "PairCreated",
        "anonymous": False,
        "inputs": [{"type": "address", "name": "token0", "internalType": "address", "indexed": True}, {"type": "address", "name": "token1", "internalType": "address", "indexed": True}, {"type": "bool", "name": "stable", "internalType": "bool", "indexed": False}, {"type": "address", "name": "pair", "internalType": "address", "indexed": False}, {"type": "uint256", "name": "", "internalType": "uint256", "indexed": False}]
    },
    {
        "type": "function",
        "name": "getPairFee",
        "stateMutability": "view",
        "inputs": [{"type": "address", "name": "_pair", "internalType": "address"}, {"type": "bool", "name": "_stable", "internalType": "bool"}],
        "outputs": [{"type": "uint256", "name": "", "internalType": "uint256"}]
    },
    {
        "type": "function",
        "name": "getPair",
        "stateMutability": "view",
        "inputs": [{"internalType": "address", "name": "", "type": "address"}, {"internalType": "address", "name": "", "type": "address"}, {"internalType": "bool", "name": "", "type": "bool"}],
        "outputs": [{"internalType": "address", "name": "", "type": "address"}]
    }
]

LYNEX_V2_FACTORY_ABI = [
    {
        "type": "event",
        "name": "PairCreated",
        "anonymous": False,
        "inputs": [{"indexed": True, "internalType": "address", "name": "token0", "type": "address"}, {"indexed": True, "internalType": "address", "name": "token1", "type": "address"}, {"indexed": False, "internalType": "bool", "name": "stable", "type": "bool"}, {"indexed": False, "internalType": "address", "name": "pair", "type": "address"}, {"indexed": False, "internalType": "uint256", "name": "", "type": "uint256"}]
    },
    {
        "type": "function",
        "name": "getFee",
        "stateMutability": "view",
        "inputs": [{"internalType": "bool", "name": "_stable", "type": "bool"}],
        "outputs": [{"internalType": "uint256", "name": "", "type": "uint256"}]
    },
    {
        "type": "function",
        "name": "getPair",
        "stateMutability": "view",
        "inputs": [{"internalType": "address", "name": "", "type": "address"}, {"internalType": "address", "name": "", "type": "address"}, {"internalType": "bool", "name": "", "type": "bool"}],
        "outputs": [{"internalType": "address", "name": "", "type": "address"}]
    }
]

NILE_V2_FACTORY_ABI = [
    {
        "type": "event",
        "name": "PairCreated",
        "anonymous": False,
        "inputs": [{"indexed": True, "internalType": "address", "name": "token0", "type": "address"}, {"indexed": True, "internalType": "address", "name": "token1", "type": "address"}, {"indexed": False, "internalType": "bool", "name": "stable", "type": "bool"}, {"indexed": False, "internalType": "address", "name": "pair", "type": "address"}, {"indexed": False, "internalType": "uint256", "name": "", "type": "uint256"}]
    },
    {
        "type": "function",
        "name": "pairFee",
        "stateMutability": "view",
        "inputs": [{"internalType": "address", "name": "_pool", "type": "address"}],
        "outputs": [{"internalType": "uint256", "name": "fee", "type": "uint256"}]
    },
    {
        "type": "function",
        "name": "getPair",
        "stateMutability": "view",
        "inputs": [{"internalType": "address", "name": "", "type": "address"}, {"internalType": "address", "name": "", "type": "address"}, {"internalType": "bool", "name": "", "type": "bool"}],
        "outputs": [{"internalType": "address", "name": "", "type": "address"}]
    }
]

XFAI_V0_FACTORY_ABI = [
    {
        "type": "event",
        "name": "PoolCreated",
        "anonymous": False,
        "inputs": [{"indexed": True, "internalType": "address", "name": "token", "type": "address"}, {"indexed": True, "internalType": "address", "name": "pool", "type": "address"}, {"indexed": False, "internalType": "uint256", "name": "allPoolsSize", "type": "uint256"}]
    },
    {
        "type": "function",
        "name": "getXfaiCore",
        "stateMutability": "view",
        "inputs": [],
        "outputs": [{"internalType": "address", "name": "", "type": "address"}]
    },
    {
        "type": "function",
        "name": "getPool",
        "stateMutability": "view",
        "inputs": [{"internalType": "address", "name": "_token", "type": "address"}],
        "outputs": [{"internalType": "address", "name": "pool", "type": "address"}],
    }
]

XFAI_V0_CORE_ABI = [
    {
        "type": "function",
        "name": "getTotalFee",
        "stateMutability": "view",
        "inputs": [],
        "outputs": [{"internalType": "uint256", "name": "", "type": "uint256"}]
    }
]

UNISWAP_V2_POOL_ABI = [
    {
        "type": "event",
        "name": "Sync",
        "anonymous": False,
        "inputs": [{"indexed": False, "internalType": "uint112", "name": "reserve0", "type": "uint112"}, {"indexed": False, "internalType": "uint112", "name": "reserve1", "type": "uint112"}]
    },
    {
        "type": "function",
        "name": "getReserves",
        "stateMutability": "view",
        "inputs": [],
        "outputs": [{"internalType": "uint112", "name": "_reserve0", "type": "uint112"}, {"internalType": "uint112", "name": "_reserve1", "type": "uint112"}, {"internalType": "uint32", "name": "_blockTimestampLast", "type": "uint32"}]
    },
    {
        "type": "function",
        "name": "token0",
        "stateMutability": "view",
        "inputs": [],
        "outputs": [{"internalType": "address", "name": "", "type": "address"}]
    },
    {
        "type": "function",
        "name": "token1",
        "stateMutability": "view",
        "inputs": [],
        "outputs": [{"internalType": "address", "name": "", "type": "address"}]
    }
]

UNISWAP_V3_POOL_ABI = [
    {
        "type": "event",
        "name": "Swap",
        "anonymous": False,
        "inputs": [{"indexed": True, "internalType": "address", "name": "sender", "type": "address"}, {"indexed": True, "internalType": "address", "name": "recipient", "type": "address"}, {"indexed": False, "internalType": "int256", "name": "amount0", "type": "int256"}, {"indexed": False, "internalType": "int256", "name": "amount1", "type": "int256"}, {"indexed": False, "internalType": "uint160", "name": "sqrtPriceX96", "type": "uint160"}, {"indexed": False, "internalType": "uint128", "name": "liquidity", "type": "uint128"}, {"indexed": False, "internalType": "int24", "name": "tick", "type": "int24"}]
    },
    {
        "type": "function",
        "name": "fee",
        "stateMutability": "view",
        "inputs": [],
        "outputs": [{"internalType": "uint24", "name": "", "type": "uint24"}]
    },
    {
        "type": "function",
        "name": "liquidity",
        "stateMutability": "view",
        "inputs": [],
        "outputs": [{"internalType": "uint128", "name": "", "type": "uint128"}]
    },
    {
        "type": "function",
        "name": "slot0",
        "stateMutability": "view",
        "inputs": [],
        "outputs": [{"internalType": "uint160", "name": "sqrtPriceX96", "type": "uint160"}, {"internalType": "int24", "name": "tick", "type": "int24"}, {"internalType": "uint16", "name": "observationIndex", "type": "uint16"}, {"internalType": "uint16", "name": "observationCardinality", "type": "uint16"}, {"internalType": "uint16", "name": "observationCardinalityNext", "type": "uint16"}, {"internalType": "uint8", "name": "feeProtocol", "type": "uint8"}, {"internalType": "bool", "name": "unlocked", "type": "bool"}]
    },
    {
        "type": "function",
        "name": "tickSpacing",
        "stateMutability": "view",
        "inputs": [],
        "outputs": [{"internalType": "int24", "name": "", "type": "int24"}]
    },
    {
        "type": "function",
        "name": "token0",
        "stateMutability": "view",
        "inputs": [],
        "outputs": [{"internalType": "address", "name": "", "type": "address"}]
    },
    {
        "type": "function",
        "name": "token1",
        "stateMutability": "view",
        "inputs": [],
        "outputs": [{"internalType": "address", "name": "", "type": "address"}]
    }
]

PANCAKESWAP_V3_POOL_ABI = [
    {
        "type": "event",
        "name": "Swap",
        "anonymous": False,
        "inputs": [{"indexed": True, "internalType": "address", "name": "sender", "type": "address"}, {"indexed": True, "internalType": "address", "name": "recipient", "type": "address"}, {"indexed": False, "internalType": "int256", "name": "amount0", "type": "int256"}, {"indexed": False, "internalType": "int256", "name": "amount1", "type": "int256"}, {"indexed": False, "internalType": "uint160", "name": "sqrtPriceX96", "type": "uint160"}, {"indexed": False, "internalType": "uint128", "name": "liquidity", "type": "uint128"}, {"indexed": False, "internalType": "int24", "name": "tick", "type": "int24"}, {"indexed": False, "internalType": "uint128", "name": "protocolFeesToken0", "type": "uint128"}, {"indexed": False, "internalType": "uint128", "name": "protocolFeesToken1", "type": "uint128"}]
    },
    {
        "type": "function",
        "name": "fee",
        "stateMutability": "view",
        "inputs": [],
        "outputs": [{"internalType": "uint24", "name": "", "type": "uint24"}]
    },
    {
        "type": "function",
        "name": "liquidity",
        "stateMutability": "view",
        "inputs": [],
        "outputs": [{"internalType": "uint128", "name": "", "type": "uint128"}]
    },
    {
        "type": "function",
        "name": "slot0",
        "stateMutability": "view",
        "inputs": [],
        "outputs": [{"internalType": "uint160", "name": "sqrtPriceX96", "type": "uint160"}, {"internalType": "int24", "name": "tick", "type": "int24"}, {"internalType": "uint16", "name": "observationIndex", "type": "uint16"}, {"internalType": "uint16", "name": "observationCardinality", "type": "uint16"}, {"internalType": "uint16", "name": "observationCardinalityNext", "type": "uint16"}, {"internalType": "uint32", "name": "feeProtocol", "type": "uint32"}, {"internalType": "bool", "name": "unlocked", "type": "bool"}]
    },
    {
        "type": "function",
        "name": "tickSpacing",
        "stateMutability": "view",
        "inputs": [],
        "outputs": [{"internalType": "int24", "name": "", "type": "int24"}]
    },
    {
        "type": "function",
        "name": "token0",
        "stateMutability": "view",
        "inputs": [],
        "outputs": [{"internalType": "address", "name": "", "type": "address"}]
    },
    {
        "type": "function",
        "name": "token1",
        "stateMutability": "view",
        "inputs": [],
        "outputs": [{"internalType": "address", "name": "", "type": "address"}]
    }
]

SOLIDLY_V2_POOL_ABI = [
    {
        "type": "event",
        "name": "Sync",
        "anonymous": False,
        "inputs": [{"indexed": False, "internalType": "uint256", "name": "reserve0", "type": "uint256"}, {"indexed": False, "internalType": "uint256", "name": "reserve1", "type": "uint256"}]
    },
    {
        "type": "function",
        "name": "getReserves",
        "stateMutability": "view",
        "inputs": [],
        "outputs": [{"internalType": "uint256", "name": "_reserve0", "type": "uint256"}, {"internalType": "uint256", "name": "_reserve1", "type": "uint256"}, {"internalType": "uint256", "name": "_blockTimestampLast", "type": "uint256"}]
    },
    {
        "type": "function",
        "name": "stable",
        "stateMutability": "view",
        "inputs": [],
        "outputs": [{"internalType": "bool", "name": "", "type": "bool"}]
    },
    {
        "type": "function",
        "name": "token0",
        "stateMutability": "view",
        "inputs": [],
        "outputs": [{"internalType": "address", "name": "", "type": "address"}]
    },
    {
        "type": "function",
        "name": "token1",
        "stateMutability": "view",
        "inputs": [],
        "outputs": [{"internalType": "address", "name": "", "type": "address"}]
    }
]

XFAI_V0_POOL_ABI = [
    {
        "type": "event",
        "name": "Sync",
        "anonymous": False,
        "inputs": [{"indexed": False, "internalType": "uint256", "name": "reserve0", "type": "uint256"}, {"indexed": False, "internalType": "uint256", "name": "reserve1", "type": "uint256"}]
    },
    {
        "type": "function",
        "name": "getStates",
        "stateMutability": "view",
        "inputs": [],
        "outputs": [{"internalType": "uint256", "name": "", "type": "uint256"}, {"internalType": "uint256", "name": "", "type": "uint256"}]
    },
    {
        "type": "function",
        "name": "poolToken",
        "stateMutability": "view",
        "inputs": [],
        "outputs": [{"internalType": "address", "name": "", "type": "address"}]
    }
]

BANCOR_V2_CONVERTER_ABI = [
    {
        "type": "event",
        "name": "TokenRateUpdate",
        "anonymous": False,
        "inputs": [{"indexed": True, "internalType": "contract IERC20", "name": "_token1", "type": "address"}, {"indexed": True, "internalType": "contract IERC20", "name": "_token2", "type": "address"}, {"indexed": False, "internalType": "uint256", "name": "_rateN", "type": "uint256"}, {"indexed": False, "internalType": "uint256", "name": "_rateD", "type": "uint256"}]
    },
    {
        "type": "function",
        "name": "anchor",
        "stateMutability": "view",
        "inputs": [],
        "outputs": [{"internalType": "contract IConverterAnchor", "name": "", "type": "address"}]
    },
    {
        "type": "function",
        "name": "connectorTokens",
        "stateMutability": "view",
        "inputs": [{"internalType": "uint256", "name": "_index", "type": "uint256"}],
        "outputs": [{"internalType": "contract IERC20", "name": "", "type": "address"}]
    },
    {
        "type": "function",
        "name": "conversionFee",
        "stateMutability": "view",
        "inputs": [],
        "outputs": [{"internalType": "uint32", "name": "", "type": "uint32"}]
    },
    {
        "type": "function",
        "name": "reserveBalances",
        "stateMutability": "view",
        "inputs": [],
        "outputs": [{"internalType": "uint256", "name": "", "type": "uint256"}, {"internalType": "uint256", "name": "", "type": "uint256"}]
    },
    {
        "type": "function",
        "name": "reserveTokens",
        "stateMutability": "view",
        "inputs": [],
        "outputs": [{"internalType": "contract IERC20[]", "name": "", "type": "address[]"}]
    }
]

BANCOR_V3_NETWORK_ABI = [
    {
        "type": "event",
        "name": "PoolCreated",
        "anonymous": False,
        "inputs": [{"indexed": True, "internalType": "contract Token", "name": "pool", "type": "address"}, {"indexed": True, "internalType": "contract IPoolCollection", "name": "poolCollection", "type": "address"}]
    },
    {
        "type": "event",
        "name": "TokensTraded",
        "anonymous": False,
        "inputs": [{"indexed": True, "internalType": "bytes32", "name": "contextId", "type": "bytes32"}, {"indexed": True, "internalType": "contract Token", "name": "sourceToken", "type": "address"}, {"indexed": True, "internalType": "contract Token", "name": "targetToken", "type": "address"}, {"indexed": False, "internalType": "uint256", "name": "sourceAmount", "type": "uint256"}, {"indexed": False, "internalType": "uint256", "name": "targetAmount", "type": "uint256"}, {"indexed": False, "internalType": "uint256", "name": "bntAmount", "type": "uint256"}, {"indexed": False, "internalType": "uint256", "name": "targetFeeAmount", "type": "uint256"}, {"indexed": False, "internalType": "uint256", "name": "bntFeeAmount", "type": "uint256"}, {"indexed": False, "internalType": "address", "name": "trader", "type": "address"}]
    },
    {
        "type": "function",
        "name": "withdrawPOL",
        "stateMutability": "nonpayable",
        "inputs": [{"internalType": "contract Token", "name": "pool", "type": "address"}],
        "outputs": [{"internalType": "uint256", "name": "", "type": "uint256"}]
    }
]

BANCOR_V3_NETWORK_SETTINGS = [
    {
        "type": "function",
        "name": "tokenWhitelistForPOL",
        "stateMutability": "view",
        "inputs": [],
        "outputs": [{"internalType": "contract Token[]", "name": "", "type": "address[]"}]
    }
]

BANCOR_V3_NETWORK_INFO_ABI = [
    {
        "type": "function",
        "name": "tradingFeePPM",
        "stateMutability": "view",
        "inputs": [{"internalType": "contract Token", "name": "pool", "type": "address"}],
        "outputs": [{"internalType": "uint32", "name": "", "type": "uint32"}]
    },
    {
        "type": "function",
        "name": "tradingLiquidity",
        "stateMutability": "view",
        "inputs": [{"internalType": "contract Token", "name": "pool", "type": "address"}],
        "outputs": [{"components": [{"internalType": "uint128", "name": "bntTradingLiquidity", "type": "uint128"}, {"internalType": "uint128", "name": "baseTokenTradingLiquidity", "type": "uint128"}], "internalType": "struct TradingLiquidity", "name": "", "type": "tuple"}]
    }
]

BANCOR_V3_POOL_COLLECTION_ABI = [
    {
        "type": "event",
        "name": "TradingEnabled",
        "anonymous": False,
        "inputs": [{"indexed": True, "internalType": "contract Token", "name": "pool", "type": "address"}, {"indexed": True, "internalType": "bool", "name": "newStatus", "type": "bool"}, {"indexed": True, "internalType": "uint8", "name": "reason", "type": "uint8"}]
    },
    {
        "type": "event",
        "name": "TradingFeePPMUpdated",
        "anonymous": False,
        "inputs": [{"indexed": True, "internalType": "contract Token", "name": "pool", "type": "address"}, {"indexed": False, "internalType": "uint32", "name": "prevFeePPM", "type": "uint32"}, {"indexed": False, "internalType": "uint32", "name": "newFeePPM", "type": "uint32"}]
    },
    {
        "type": "event",
        "name": "TradingLiquidityUpdated",
        "anonymous": False,
        "inputs": [{"indexed": True, "internalType": "bytes32", "name": "contextId", "type": "bytes32"}, {"indexed": True, "internalType": "contract Token", "name": "pool", "type": "address"}, {"indexed": True, "internalType": "contract Token", "name": "tkn_address", "type": "address"}, {"indexed": False, "internalType": "uint256", "name": "prevLiquidity", "type": "uint256"}, {"indexed": False, "internalType": "uint256", "name": "newLiquidity", "type": "uint256"}]
    },
    {
        "type": "function",
        "name": "poolData",
        "stateMutability": "view",
        "inputs": [{"internalType": "contract Token", "name": "pool", "type": "address"}],
        "outputs": [{"components": [{"internalType": "contract IPoolToken", "name": "poolToken", "type": "address"}, {"internalType": "uint32", "name": "tradingFeePPM", "type": "uint32"}, {"internalType": "bool", "name": "tradingEnabled", "type": "bool"}, {"internalType": "bool", "name": "depositingEnabled", "type": "bool"}, {"components": [{"internalType": "uint32", "name": "blockNumber", "type": "uint32"}, {"components": [{"internalType": "uint112", "name": "n", "type": "uint112"}, {"internalType": "uint112", "name": "d", "type": "uint112"}], "internalType": "struct Fraction112", "name": "rate", "type": "tuple"}, {"components": [{"internalType": "uint112", "name": "n", "type": "uint112"}, {"internalType": "uint112", "name": "d", "type": "uint112"}], "internalType": "struct Fraction112", "name": "invRate", "type": "tuple"}], "internalType": "struct AverageRates", "name": "averageRates", "type": "tuple"}, {"components": [{"internalType": "uint128", "name": "bntTradingLiquidity", "type": "uint128"}, {"internalType": "uint128", "name": "baseTokenTradingLiquidity", "type": "uint128"}, {"internalType": "uint256", "name": "stakedBalance", "type": "uint256"}], "internalType": "struct PoolLiquidity", "name": "liquidity", "type": "tuple"}], "internalType": "struct Pool", "name": "", "type": "tuple"}]
    },
    {
        "type": "function",
        "name": "tradingFeePPM",
        "stateMutability": "view",
        "inputs": [{"internalType": "contract Token", "name": "pool", "type": "address"}],
        "outputs": [{"internalType": "uint32", "name": "", "type": "uint32"}]
    }
]

BANCOR_POL_ABI = [
    {
        "type": "event",
        "name": "TokenTraded",
        "anonymous": False,
        "inputs": [{"indexed": True, "internalType": "address", "name": "caller", "type": "address"}, {"indexed": True, "internalType": "Token", "name": "token", "type": "address"}, {"indexed": False, "internalType": "uint128", "name": "inputAmount", "type": "uint128"}, {"indexed": False, "internalType": "uint128", "name": "outputAmount", "type": "uint128"}]
    },
    {
        "type": "event",
        "name": "TradingEnabled",
        "anonymous": False,
        "inputs": [{"indexed": True, "internalType": "Token", "name": "token", "type": "address"}, {"components": [{"internalType": "uint128", "name": "sourceAmount", "type": "uint128"}, {"internalType": "uint128", "name": "targetAmount", "type": "uint128"}], "indexed": False, "internalType": "struct ICarbonPOL.Price", "name": "price", "type": "tuple"}]
    },
    {
        "type": "function",
        "name": "amountAvailableForTrading",
        "stateMutability": "view",
        "inputs": [{"internalType": "Token", "name": "token", "type": "address"}],
        "outputs": [{"internalType": "uint128", "name": "", "type": "uint128"}]
    },
    {
        "type": "function",
        "name": "tokenPrice",
        "stateMutability": "view",
        "inputs": [{"internalType": "Token", "name": "token", "type": "address"}],
        "outputs": [{"components": [{"internalType": "uint128", "name": "sourceAmount", "type": "uint128"}, {"internalType": "uint128", "name": "targetAmount", "type": "uint128"}], "internalType": "struct ICarbonPOL.Price", "name": "", "type": "tuple"}]
    }
]

BALANCER_VAULT_ABI = [
    {
        "type": "event",
        "name": "AuthorizerChanged",
        "anonymous": False,
        "inputs": [{"indexed": True, "internalType": "contract IAuthorizer", "name": "newAuthorizer", "type": "address"}]
    },
    {
        "type": "function",
        "name": "getPoolTokens",
        "stateMutability": "view",
        "inputs": [{"internalType": "bytes32", "name": "poolId", "type": "bytes32"}],
        "outputs": [{"internalType": "contract IERC20[]", "name": "tokens", "type": "address[]"}, {"internalType": "uint256[]", "name": "balances", "type": "uint256[]"}, {"internalType": "uint256", "name": "lastChangeBlock", "type": "uint256"}]
    }
]

BALANCER_POOL_ABI_V1 = [
    {
        "type": "function",
        "name": "getSwapFeePercentage",
        "stateMutability": "view",
        "inputs": [],
        "outputs": [{"internalType": "uint256", "name": "", "type": "uint256"}]
    }
]

MULTICALL_ABI = [
    {
        "type": "function",
        "name": "tryAggregate",
        "stateMutability": "view",
<<<<<<< HEAD
        "inputs": [{"components": [{"internalType": "address", "name": "target", "type": "address"}, {"internalType": "bytes", "name": "callData", "type": "bytes"}], "internalType": "struct Multicall3.Call[]", "name": "calls", "type": "tuple[]"}],
        "outputs": [{"internalType": "uint256", "name": "blockNumber", "type": "uint256"}, {"internalType": "bytes[]", "name": "returnData", "type": "bytes[]"}]
=======
        "inputs": [{"internalType": "bool", "name": "requireSuccess", "type": "bool"}, {"components": [{"internalType": "address", "name": "target", "type": "address"}, {"internalType": "bytes", "name": "callData", "type": "bytes"}], "internalType": "struct Multicall3.Call[]", "name": "calls", "type": "tuple[]"}],
        "outputs": [{"components": [{"internalType": "bool", "name": "success", "type": "bool"}, {"internalType": "bytes", "name": "returnData", "type": "bytes"}], "internalType": "struct Multicall3.Result[]", "name": "returnData", "type": "tuple[]"}]
>>>>>>> 279d1c49
    }
]

GAS_ORACLE_ABI = [
    {
        "type": "function",
        "name": "getL1Fee",
        "stateMutability": "view",
        "inputs": [{"internalType": "bytes", "name": "_data", "type": "bytes"}],
        "outputs": [{"internalType": "uint256", "name": "", "type": "uint256"}]
    }
]<|MERGE_RESOLUTION|>--- conflicted
+++ resolved
@@ -745,13 +745,8 @@
         "type": "function",
         "name": "tryAggregate",
         "stateMutability": "view",
-<<<<<<< HEAD
-        "inputs": [{"components": [{"internalType": "address", "name": "target", "type": "address"}, {"internalType": "bytes", "name": "callData", "type": "bytes"}], "internalType": "struct Multicall3.Call[]", "name": "calls", "type": "tuple[]"}],
-        "outputs": [{"internalType": "uint256", "name": "blockNumber", "type": "uint256"}, {"internalType": "bytes[]", "name": "returnData", "type": "bytes[]"}]
-=======
         "inputs": [{"internalType": "bool", "name": "requireSuccess", "type": "bool"}, {"components": [{"internalType": "address", "name": "target", "type": "address"}, {"internalType": "bytes", "name": "callData", "type": "bytes"}], "internalType": "struct Multicall3.Call[]", "name": "calls", "type": "tuple[]"}],
         "outputs": [{"components": [{"internalType": "bool", "name": "success", "type": "bool"}, {"internalType": "bytes", "name": "returnData", "type": "bytes"}], "internalType": "struct Multicall3.Result[]", "name": "returnData", "type": "tuple[]"}]
->>>>>>> 279d1c49
     }
 ]
 
