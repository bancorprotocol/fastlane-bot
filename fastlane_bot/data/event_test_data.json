--- conflicted
+++ resolved
@@ -118,8 +118,6 @@
       "token0": "0x1F573D6Fb3F13d689FF844B4cE37794d79a7FF1C",
       "token1": "0xA0b86991c6218b36c1d19D4a2e9Eb0cE3606eB48",
       "id": 2381976568446569244243622252022377480690,
-<<<<<<< HEAD
-=======
       "order0": [
         1221000000000000000000,
         1221000000000000000000,
@@ -147,7 +145,6 @@
       "token0": "0x1F573D6Fb3F13d689FF844B4cE37794d79a7FF1C",
       "token1": "0xA0b86991c6218b36c1d19D4a2e9Eb0cE3606eB48",
       "id": 2381976568446569244243622252022377480690,
->>>>>>> 9888c03e
       "order0": [
         1221000000000000000000,
         1221000000000000000000,
@@ -169,11 +166,7 @@
     "blockHash": "0x452c70bd1d52430fbc2327425f1ad3e59a3e1ff5f0a84d4a6aaf757c4d3a942f",
     "blockNumber": 18176438
   },
-<<<<<<< HEAD
-  "carbon_v1_event_create_for_update": {
-=======
   "carbon_v1_event_delete": {
->>>>>>> 9888c03e
     "args": {
       "owner": "0xDdD6516Ed7e9B2dEfb2e1aE50379943cC9eE2b73",
       "token0": "0x1F573D6Fb3F13d689FF844B4cE37794d79a7FF1C",
@@ -192,17 +185,10 @@
         173512828
       ]
     },
-<<<<<<< HEAD
-    "event": "StrategyCreated",
-    "logIndex": 131,
-    "transactionIndex": 88,
-    "transactionHash": "0x2e147a21fa45c76c9fa0231a52629b71dcc7293747c4fb1c96f7e0ce5f058c9a",
-=======
     "event": "StrategyDeleted",
     "logIndex": 454,
     "transactionIndex": 158,
     "transactionHash": "0x6e2ee77bb751644a1f0f693f4e7b2547be495d5473b378b36b58a8c72ba92421",
->>>>>>> 9888c03e
     "address": "0xC537e898CD774e2dCBa3B14Ea6f34C93d5eA45e1",
     "blockHash": "0x452c70bd1d52430fbc2327425f1ad3e59a3e1ff5f0a84d4a6aaf757c4d3a942f",
     "blockNumber": 18176438
