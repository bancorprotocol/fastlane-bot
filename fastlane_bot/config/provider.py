--- conflicted
+++ resolved
@@ -112,27 +112,6 @@
         self.connection.connect_network(network.IS_INJECT_POA_MIDDLEWARE)
         self.w3 = self.connection.web3
         self.w3_async = self.connection.w3_async
-<<<<<<< HEAD
-=======
-        self.LOCAL_ACCOUNT = self.w3.eth.account.from_key(ETH_PRIVATE_KEY_BE_CAREFUL)
-
-
-        if network.NETWORK in [N.NETWORK_BASE, N.NETWORK_ETHEREUM, N.NETWORK_FANTOM, N.NETWORK_MANTLE, N.NETWORK_LINEA]:
-            self.CARBON_CONTROLLER_CONTRACT = self.w3.eth.contract(
-                address=network.CARBON_CONTROLLER_ADDRESS,
-                abi=CARBON_CONTROLLER_ABI,
-            )
-            self.BANCOR_ARBITRAGE_CONTRACT = self.w3.eth.contract(
-                address=self.w3.to_checksum_address(network.FASTLANE_CONTRACT_ADDRESS),
-                abi=FAST_LANE_CONTRACT_ABI,
-            )
-
-        if network.GAS_ORACLE_ADDRESS:
-            self.GAS_ORACLE_CONTRACT = self.w3_async.eth.contract(
-                address=network.GAS_ORACLE_ADDRESS,
-                abi=GAS_ORACLE_ABI
-            )
->>>>>>> f4532bf9
 
         self.BANCOR_ARBITRAGE_CONTRACT = self.w3.eth.contract(
             address=self.w3.to_checksum_address(N.FASTLANE_CONTRACT_ADDRESS),
