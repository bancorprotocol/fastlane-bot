--- conflicted
+++ resolved
@@ -1,8 +1,4 @@
 from .bot import CarbonBot as Bot, __VERSION__, __DATE__
 from .config import Config, ConfigNetwork, ConfigDB, ConfigLogger, ConfigProvider
 
-<<<<<<< HEAD
 __version__ = "3.0.22"  # major.minor.patch (https://semver.org/) - patch automatically incremented on `main` merge
-=======
-__version__ = "3.0.23"
->>>>>>> 6f6a2bdc
