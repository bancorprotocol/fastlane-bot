--- conflicted
+++ resolved
@@ -115,12 +115,7 @@
         for exchange_name in self.SUPPORTED_EXCHANGES:
             initialize_events = False
             base_exchange_name = self.cfg.network.exchange_name_base_from_fork(exchange_name=exchange_name)
-<<<<<<< HEAD
             if exchange_name in [PANCAKESWAP_V2_NAME, PANCAKESWAP_V3_NAME, VELOCIMETER_V2_NAME, AGNI_V3_NAME, FUSIONX_V3_NAME]:
-                print(f"initializing {exchange_name}")
-=======
-            if exchange_name in [PANCAKESWAP_V2_NAME, PANCAKESWAP_V3_NAME, VELOCIMETER_V2_NAME, AGNI_V3_NAME]:
->>>>>>> cae50d80
                 initialize_events = True
             elif base_exchange_name not in initialized_exchanges:
                 initialize_events = True
