--- conflicted
+++ resolved
@@ -58,10 +58,7 @@
             return
 
         key, key_value = self.get_key_and_value(event, addr, ex_name)
-<<<<<<< HEAD
-=======
-
->>>>>>> bbc38096
+
         if ex_name in "bancor_v2":
             pool_info = self.get_pool_info(
                 key, key_value, ex_name
