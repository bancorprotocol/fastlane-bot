# coding=utf-8
"""
Contains the manager class for events. This class is responsible for handling events and updating the state of the pools.

(c) Copyright Bprotocol foundation 2023.
Licensed under MIT
"""
import random
import time
from typing import Dict, Any, Optional

import pandas as pd
from web3.contract import Contract

from fastlane_bot.data.abi import BANCOR_V3_NETWORK_INFO_ABI
from fastlane_bot.events.managers.contracts import ContractsManager
from fastlane_bot.events.managers.events import EventManager
from fastlane_bot.events.managers.pools import PoolManager


class Manager(PoolManager, EventManager, ContractsManager):
    def update_from_event(self, event: Dict[str, Any]) -> None:
        """
        Updates the state of the pool data from an event.

        Parameters
        ----------
        event  : Dict[str, Any]
            The event.
        block_number : int, optional
            The block number, by default None

        """
        if event["event"] == "TradingFeePPMUpdated":
            self.handle_trading_fee_updated()
            return

        if event["event"] == "PairTradingFeePPMUpdated":
            self.handle_pair_trading_fee_updated(event)
            return

        if event["event"] == "PairCreated":
            self.handle_pair_created(event)
            return
        if event["event"] == "StrategyDeleted":
            self.handle_strategy_deleted(event)
            return

        addr = self.web3.to_checksum_address(event["address"])
        ex_name = self.exchange_name_from_event(event)
        if not ex_name:
            return

        key, key_value = self.get_key_and_value(event, addr, ex_name)

        pool_info = self.get_pool_info(key, key_value, ex_name)

<<<<<<< HEAD
        if not pool_info:
=======
        if pool_info is None:
>>>>>>> 0cce32bd
            self.pools_to_add_from_contracts.append(
                (addr, ex_name, event, key, key_value)
            )
            return

        if "descr" not in pool_info:
            pool_info["descr"] = self.pool_descr_from_info(pool_info)

        pool = self.get_or_init_pool(pool_info)
        data = pool.update_from_event(
            event or {}, pool.get_common_data(event, pool_info)
        )

        self.update_pool_data(pool_info, data)

    def handle_pair_created(self, event: Dict[str, Any]):
        """
        Handle the pair created event by updating the fee pairs and pool info for the given pair.

        Parameters
        ----------
        event : Dict[str, Any]
            The event.

        """
        fee_pairs = self.get_fee_pairs(
            [(event["args"]["token0"], event["args"]["token1"], 0, 5000)],
            self.create_or_get_carbon_controller(),
        )
        self.fee_pairs.update(fee_pairs)

    def update_from_pool_info(
        self, pool_info: Optional[Dict[str, Any]] = None, current_block: int = None
    ) -> Dict[str, Any]:
        """
        Update the pool info.

        Parameters
        ----------
        pool_info : Optional[Dict[str, Any]], optional
            The pool info, by default None.
        current_block : int, optional
            The current block, by default None.
        """
        if "last_updated_block" in pool_info:
            if (
                type(pool_info["last_updated_block"]) == int
                and pool_info["last_updated_block"] == current_block
            ):
                return pool_info
        else:
            pool_info["last_updated_block"] = current_block

        if pool_info["exchange_name"] == self.cfg.BANCOR_V3_NAME:
            contract = self.pool_contracts[pool_info["exchange_name"]].get(
                self.cfg.BANCOR_V3_NETWORK_INFO_ADDRESS,
                self.web3.eth.contract(
                    address=self.cfg.BANCOR_V3_NETWORK_INFO_ADDRESS,
                    abi=BANCOR_V3_NETWORK_INFO_ABI,
                ),
            )
        elif pool_info["exchange_name"] == self.cfg.BALANCER_NAME:
            contract = self.pool_contracts[pool_info["exchange_name"]].get(
                self.cfg.BALANCER_VAULT_ADDRESS,
                self.web3.eth.contract(
                    address=self.cfg.BALANCER_VAULT_ADDRESS,
                    abi=self.exchanges[pool_info["exchange_name"]].get_abi(),
                ),
            )
        else:
            contract = self.pool_contracts[pool_info["exchange_name"]].get(
                pool_info["address"],
                self.web3.eth.contract(
                    address=pool_info["address"],
                    abi=self.exchanges[pool_info["exchange_name"]].get_abi(),
                ),
            )
        pool = self.get_or_init_pool(pool_info)
        params = pool.update_from_contract(
            contract, self.tenderly_fork_id, self.w3_tenderly, self.web3
        )
        for key, value in params.items():
            pool_info[key] = value

        if "descr" not in pool_info or not pool_info["descr"]:
            pool_info["descr"] = self.pool_descr_from_info(pool_info)

        # update the pool_data where the cids match
        for idx, pool in enumerate(self.pool_data):
            if pool["cid"] == pool_info["cid"]:
                self.pool_data[idx] = pool_info
                break
        return pool_info

    def update_from_contract(
        self,
        address: str = None,
        contract: Optional[Contract] = None,
        pool_info: Optional[Dict[str, Any]] = None,
        block_number: int = None,
    ) -> Dict[str, Any]:
        """
        Update the state from the contract (instead of events).

        Parameters
        ----------
        address : str, optional
            The address, by default None.
        contract : Optional[Contract], optional
            The contract, by default None.
        pool_info : Optional[Dict[str, Any]], optional
            The pool info, by default None.
        block_number : int, optional
            The block number, by default None.

        Returns
        -------
        Dict[str, Any]
            The pool info.
        """
<<<<<<< HEAD
        # if pool_info:
        #     address = pool_info["address"]
        #
        # addr = self.web3.to_checksum_address(address)
        #
        # if not pool_info:
        #     for pool in self.pool_data:
        #         if pool["address"] == addr:
        #             pool_info = pool
        #             break
        #
        # pool_info = self.validate_pool_info(addr=addr, pool_info=pool_info)
        # if not pool_info:
        #     return
        #
        # pool_info["descr"] = self.pool_descr_from_info(pool_info)
        # pool_info["last_updated_block"] = block_number
        # if contract is None:
        #     contract = self.pool_contracts[pool_info["exchange_name"]].get(
        #         pool_info["address"],
        #         self.web3.eth.contract(
        #             address=pool_info["address"],
        #             abi=self.exchanges[pool_info["exchange_name"]].get_abi(),
        #         ),
        #     )
        # pool = self.get_or_init_pool(pool_info)
        # params = pool.update_from_contract(
        #     contract,
        #     tenderly_fork_id=self.tenderly_fork_id,
        #     w3_tenderly=self.w3_tenderly,
        #     w3=self.web3,
        # )
        # for key, value in params.items():
        #     pool_info[key] = value
=======
        if pool_info:
            address = pool_info["address"]

        addr = self.web3.to_checksum_address(address)

        if not pool_info:
            for pool in self.pool_data:
                if pool["address"] == addr:
                    pool_info = pool
                    break

        # pool_info = self.validate_pool_info(addr=addr, pool_info=pool_info)
        # if not pool_info:
        #     return

        pool_info["last_updated_block"] = block_number
        if contract is None:
            contract = self.pool_contracts[pool_info["exchange_name"]].get(
                pool_info["address"],
                self.web3.eth.contract(
                    address=pool_info["address"],
                    abi=self.exchanges[pool_info["exchange_name"]].get_abi(),
                ),
            )
        pool = self.get_or_init_pool(pool_info)
        params = pool.update_from_contract(
            contract,
            tenderly_fork_id=self.tenderly_fork_id,
            w3_tenderly=self.w3_tenderly,
            w3=self.web3,
        )
        for key, value in params.items():
            pool_info[key] = value
>>>>>>> 0cce32bd
        return pool_info

    def update(
        self,
        event: Dict[str, Any] = None,
        address: str = None,
        token_address: bool = False,
        pool_info: Dict[str, Any] = None,
        contract: Contract = None,
        block_number: int = None,
    ) -> None:
        """
        Update the state.

        Parameters
        ----------
        event : Dict[str, Any], optional
            The event, by default None.
        address : str, optional
            The address, by default None.
        token_address: str, optional
            If the balance should be updated using an ERC20 contract.
        pool_info : Dict[str, Any], optional
            The pool info, by default None.
        contract : Contract, optional
            The contract, by default None.
        block_number : int, optional
            The block number, by default None.


        Raises
        ------
        Exception
            If the alchemy rate limit is hit.
            If no event or pool info is provided.
            If the pool info is invalid.
        """

        while True:
            try:
                if event:
                    self.update_from_event(event=event, block_number=block_number)
                elif address:
                    self.update_from_contract(
                        address, contract, block_number=block_number
                    )
                elif pool_info:
                    self.update_from_pool_info(
                        pool_info=pool_info, current_block=block_number
                    )
                else:
                    self.cfg.logger.debug(
                        f"No event or pool info provided {event} {address} {contract}"
                    )
                    break
                break
            except Exception as e:
                if "Too Many Requests for url" in str(e):
                    time.sleep(random.random())
                    return self.update(
                        event,
                        address,
                        token_address,
                        pool_info,
                        contract,
                        block_number,
                    )
                elif "format_name" not in str(e):
                    self.cfg.logger.error(f"Error updating pool: {e} {address} {event}")
                    if "ERC721:" not in str(e):
                        raise e
                    break
                else:
                    rate_limiter = 0.1 + 0.9 * random.random()
                    time.sleep(random.random())

    def handle_pair_trading_fee_updated(
        self,
        event: Dict[str, Any] = None,
    ):
        """
        Handle the pair trading fee updated event by updating the fee pairs and pool info for the given pair.

        Parameters
        ----------
        event : Dict[str, Any], optional
            The event, by default None.
        """
        tkn0_address = event["args"]["token0"]
        tkn1_address = event["args"]["token1"]
        fee = event["args"]["newFeePPM"]

        self.fee_pairs[(tkn0_address, tkn1_address)] = fee

        for idx, pool in enumerate(self.pool_data):
            if (
                pool["tkn0_address"] == tkn0_address
                and pool["tkn1_address"] == tkn1_address
                and pool["exchange_name"] == "carbon_v1"
            ):
                self._handle_pair_trading_fee_updated(fee, pool, idx)
            elif (
                pool["tkn0_address"] == tkn1_address
                and pool["tkn1_address"] == tkn0_address
                and pool["exchange_name"] == "carbon_v1"
            ):
                self._handle_pair_trading_fee_updated(fee, pool, idx)

    def _handle_pair_trading_fee_updated(
        self, fee: int, pool: Dict[str, Any], idx: int
    ):
        """
        Handle the pair trading fee updated event by updating the fee pairs and pool info for the given pair.

        Parameters
        ----------
        fee : int
            The fee.
        pool : Dict[str, Any]
            The pool.
        idx : int
            The index of the pool.

        """
        pool["fee"] = f"{fee}"
        pool["fee_float"] = fee / 1e6
        pool["descr"] = self.pool_descr_from_info(pool)
        self.pool_data[idx] = pool

    def handle_trading_fee_updated(self):
        """
        Handle the trading fee updated event by updating the fee pairs and pool info for all pools.
        """

        # Create or get CarbonController contract object
        carbon_controller = self.create_or_get_carbon_controller()

        # Get pairs by state
        pairs = self.get_carbon_pairs(carbon_controller)

        # Update fee pairs
        self.fee_pairs = self.get_fee_pairs(pairs, carbon_controller)

        # Update pool info
        for pool in self.pool_data:
            if pool["exchange_name"] == "carbon_v1":
                pool["fee"] = self.fee_pairs[
                    (pool["tkn0_address"], pool["tkn1_address"])
                ]
                pool["fee_float"] = pool["fee"] / 1e6
                pool["descr"] = self.pool_descr_from_info(pool)<|MERGE_RESOLUTION|>--- conflicted
+++ resolved
@@ -55,11 +55,7 @@
 
         pool_info = self.get_pool_info(key, key_value, ex_name)
 
-<<<<<<< HEAD
         if not pool_info:
-=======
-        if pool_info is None:
->>>>>>> 0cce32bd
             self.pools_to_add_from_contracts.append(
                 (addr, ex_name, event, key, key_value)
             )
@@ -180,7 +176,6 @@
         Dict[str, Any]
             The pool info.
         """
-<<<<<<< HEAD
         # if pool_info:
         #     address = pool_info["address"]
         #
@@ -215,41 +210,6 @@
         # )
         # for key, value in params.items():
         #     pool_info[key] = value
-=======
-        if pool_info:
-            address = pool_info["address"]
-
-        addr = self.web3.to_checksum_address(address)
-
-        if not pool_info:
-            for pool in self.pool_data:
-                if pool["address"] == addr:
-                    pool_info = pool
-                    break
-
-        # pool_info = self.validate_pool_info(addr=addr, pool_info=pool_info)
-        # if not pool_info:
-        #     return
-
-        pool_info["last_updated_block"] = block_number
-        if contract is None:
-            contract = self.pool_contracts[pool_info["exchange_name"]].get(
-                pool_info["address"],
-                self.web3.eth.contract(
-                    address=pool_info["address"],
-                    abi=self.exchanges[pool_info["exchange_name"]].get_abi(),
-                ),
-            )
-        pool = self.get_or_init_pool(pool_info)
-        params = pool.update_from_contract(
-            contract,
-            tenderly_fork_id=self.tenderly_fork_id,
-            w3_tenderly=self.w3_tenderly,
-            w3=self.web3,
-        )
-        for key, value in params.items():
-            pool_info[key] = value
->>>>>>> 0cce32bd
         return pool_info
 
     def update(
