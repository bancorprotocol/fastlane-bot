--- conflicted
+++ resolved
@@ -36,11 +36,8 @@
             "uniswap_v2",
             "sushiswap_v2",
             "uniswap_v3",
-<<<<<<< HEAD
             "pancakeswap_v2",
-=======
             "bancor_v2",
->>>>>>> 03286c65
         ]:
             return pool_info["address"]
         elif pool_info["exchange_name"] == "carbon_v1":
