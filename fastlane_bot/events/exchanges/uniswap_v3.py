--- conflicted
+++ resolved
@@ -10,12 +10,8 @@
 
 from web3.contract import Contract
 
-<<<<<<< HEAD
+from fastlane_bot.config.constants import AGNI_V3_NAME, PANCAKESWAP_V3_NAME
 from fastlane_bot.data.abi import UNISWAP_V3_POOL_ABI, UNISWAP_V3_FACTORY_ABI, PANCAKESWAP_V3_POOL_ABI
-=======
-from fastlane_bot.config.constants import AGNI_V3_NAME, PANCAKESWAP_V3_NAME
-from fastlane_bot.data.abi import UNISWAP_V3_POOL_ABI, UNISWAP_V3_FACTORY_ABI, PANCAKESWAP_V3_FACTORY_ABI, PANCAKESWAP_V3_POOL_ABI
->>>>>>> d6a99036
 from fastlane_bot.events.exchanges.base import Exchange
 from fastlane_bot.events.pools.base import Pool
 
@@ -38,11 +34,7 @@
 
     @property
     def get_factory_abi(self):
-<<<<<<< HEAD
         return UNISWAP_V3_FACTORY_ABI
-=======
-        return UNISWAP_V3_FACTORY_ABI if self.exchange_name not in [PANCAKESWAP_V3_NAME, AGNI_V3_NAME] else PANCAKESWAP_V3_FACTORY_ABI
->>>>>>> d6a99036
 
     def get_events(self, contract: Contract) -> List[Type[Contract]]:
         return [contract.events.Swap] if self.exchange_initialized else []
