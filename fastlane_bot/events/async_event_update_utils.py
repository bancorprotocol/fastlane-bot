--- conflicted
+++ resolved
@@ -130,14 +130,7 @@
         cfg.logger.info(
             f"Failed to get tokens and fee for {address} {ex.exchange_name} {e}"
         )
-<<<<<<< HEAD
-        return TokenFeeResponse(
-            exchange_name=ex.exchange_name, address=address, tkn0=None, tkn1=None, fee=None, cid=None,
-            strategy_id=None, anchor=None
-        )
-=======
         return exchange_name, address, None, None, None, None, None, anchor
->>>>>>> cee38274
 
 
 async def main_get_tokens_and_fee(c: List[Dict[str, Any]]) -> pd.DataFrame:
