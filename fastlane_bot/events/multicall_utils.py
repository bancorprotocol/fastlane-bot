# coding=utf-8
"""
This is the multicaller utils module.

(c) Copyright Bprotocol foundation 2023.
Licensed under MIT
"""
from decimal import Decimal
from typing import Dict, Any
from typing import List, Tuple

import web3.exceptions
import pandas as pd

from fastlane_bot.config.multicaller import MultiCaller
from fastlane_bot.data.abi import ERC20_ABI
from fastlane_bot.events.pools import CarbonV1Pool
from fastlane_bot.events.pools.base import Pool

ONE = 2**48


def bit_length(value: int) -> int:
    """
    Get the bit length of a value.

    Parameters
    ----------
    value: int
        The value to get the bit length of.

    Returns
    -------
    int
        The bit length of the value.

    """

    return len(bin(value).lstrip("0b")) if value > 0 else 0


def encode_float(value: int) -> int:
    """
    Encode a float value.

    Parameters
    ----------
    value: int
        The value to encode.

    Returns
    -------
    int
        The encoded value.

    """
    exponent = bit_length(value // ONE)
    mantissa = value >> exponent
    return mantissa | (exponent * ONE)


def encode_rate(value: int) -> int:
    """
    Encode a rate value.

    Parameters
    ----------
    value: int
        The value to encode.

    Returns
    -------
    int
        The encoded value.

    """
    data = int(value.sqrt() * ONE)
    length = bit_length(data // ONE)
    return (data >> length) << length


def encode_token_price(price: Decimal) -> int:
    """
    Encode a token price.

    Parameters
    ----------
    price: Decimal
        The price to encode.

    Returns
    -------
    int
        The encoded price.

    """
    return encode_float(encode_rate((price)))


def get_pools_for_exchange(exchange: str, mgr: Any) -> [Any]:
    """
    Handles the initial iteration of the bot.

    Parameters
    ----------
    mgr : Any
        The manager object.
    exchange : str
        The exchange for which to get pools

    Returns
    -------
    List[Any]
        A list of pools for the specified exchange.
    """
    return mgr.pool_data[
        mgr.pool_data.index.get_level_values("exchange_name") == exchange
    ].index.tolist()


def multicall_helper(
    exchange: str,
    rows_to_update: List,
    multicall_contract: Any,
    mgr: Any,
    current_block: int,
):
    """
    Helper function for multicall.

    Parameters
    ----------
    exchange : str
        Name of the exchange.
    rows_to_update : List
        List of rows to update.
    multicall_contract : Any
        The multicall contract.
    mgr : Any
        Manager object containing configuration and pool data.
    current_block : int
        The current block.

    """
    multicaller = MultiCaller(
        contract=multicall_contract,
        block_identifier=current_block,
        web3=mgr.web3,
        multicall_address=mgr.cfg.MULTICALL_CONTRACT_ADDRESS,
    )

    with multicaller as mc:
        for row in rows_to_update:
            pool_info = (
                mgr.pool_data[mgr.pool_data.index == row]
                .reset_index()
                .to_dict("records")[0]
            )
            pool_info["last_updated_block"] = current_block
            # Function to be defined elsewhere based on what each exchange type needs
            multicall_fn(exchange, mc, mgr, multicall_contract, pool_info)
        result_list = mc.multicall()
    process_results_for_multicall(exchange, rows_to_update, result_list, mgr)


def multicall_fn(
    exchange: str, mc: Any, mgr: Any, multicall_contract: Any, pool_info: Dict[str, Any]
) -> None:
    """
    Function to be defined elsewhere based on what each exchange type needs.

    Parameters
    ----------
    exchange : str
        Name of the exchange.
    mc : Any
        The multicaller.
    mgr : Any
        Manager object containing configuration and pool data.
    multicall_contract : Any
        The multicall contract.
    pool_info : Dict
        The pool info.

    """
    if exchange == "bancor_v3":
        mc.add_call(
            multicall_contract.functions.tradingLiquidity, pool_info["tkn1_address"]
        )
    elif exchange == "bancor_pol":
        mc.add_call(multicall_contract.functions.tokenPrice, pool_info["tkn0_address"])
        if mgr.cfg.ARB_CONTRACT_VERSION >= 10:
            mc.add_call(
                multicall_contract.functions.amountAvailableForTrading,
                pool_info["tkn0_address"],
            )
    elif exchange == "carbon_v1":
        mc.add_call(multicall_contract.functions.strategy, pool_info["cid"])
    elif exchange == "balancer":
        mc.add_call(multicall_contract.functions.getPoolTokens, pool_info["anchor"])
    else:
        raise ValueError(f"Exchange {exchange} not supported.")


def process_results_for_multicall(
    exchange: str, rows_to_update: List, result_list: List, mgr: Any
) -> None:
    """
    Process the results for multicall.

    Parameters
    ----------
    exchange : str
        Name of the exchange.
    rows_to_update : List
        List of rows to update.
    result_list : List
        List of results.
    mgr : Any
        Manager object containing configuration and pool data.


    """
    mgr.pool_data.sort_index(inplace=True)
    indexes = [
        "exchange_name",
        "tkn0_address",
        "tkn1_address",
        "cid",
        "address",
        "last_updated_block",
    ]
    for row, result in zip(rows_to_update, result_list):
        pool_info = mgr.pool_data[mgr.pool_data.index == row]
        pool_info_dic = pool_info.reset_index().to_dict("records")[0]
        pool_info_dic["state"] = pool_info_dic
        params = extract_params_for_multicall(exchange, result, pool_info_dic, mgr)
        pool = mgr.get_or_init_pool(pool_info)
        if len(pool.state) == 0:
            pool.state = pool_info
        state_cp = pool.state.copy()
        update_params = {row: params}
        state_cp.update(update_params)
        pool.state = state_cp

        # update the mgr.pool_data row with the new state
        mgr.pool_data.update(update_params)
        update_mgr_exchanges_for_multicall(
            mgr, exchange, pool, pool.state.reset_index().to_dict("records")[0]
        )


def extract_params_for_multicall(
    exchange: str, result: Any, pool_info: Dict, mgr: Any
) -> Dict[str, Any]:
    """
    Extract the parameters for multicall.

    Parameters
    ----------
    exchange : str
        Name of the exchange.
    result : Any
        The result.
    pool_info : Dict
        The pool info.
    mgr : Any
        Manager object containing configuration and pool data.

    """
    params = {}
    if exchange == "carbon_v1":
        strategy = result
        fake_event = {
            "args": {
                "id": strategy[0],
                "order0": strategy[3][0],
                "order1": strategy[3][1],
            }
        }
        params = CarbonV1Pool.parse_event(pool_info["state"], fake_event, "None")
        params["exchange_name"] = exchange
    elif exchange == "bancor_pol":
        params = _extract_pol_params_for_multicall(result, pool_info, mgr)
    elif exchange == "bancor_v3":
        pool_balances = result
        params = {
            "fee": "0.000",
            "fee_float": 0.000,
            "tkn0_balance": pool_balances[0],
            "tkn1_balance": pool_balances[1],
            "exchange_name": exchange,
            "address": pool_info["address"],
        }
    elif exchange == "balancer":
        pool_balances = result

        params = {
            "exchange_name": exchange,
            "address": pool_info["address"],
        }

        for idx, bal in enumerate(pool_balances):
            params[f"tkn{str(idx)}_balance"] = int(bal)

    else:
        raise ValueError(f"Exchange {exchange} not supported.")

    return params


def _extract_pol_params_for_multicall(
    result: Any, pool_info: Dict, mgr: Any
) -> Dict[str, Any]:
    """
    Extract the Bancor POL params for multicall.

    Parameters
    ----------
    result : Any
        The result.
    pool_info : Dict
        The pool info.
    mgr : Any
        Manager object containing configuration and pool data.

    Returns
    -------
    Dict[str, Any]
        The extracted params.

    """
    tkn0_address = pool_info["tkn0_address"]
<<<<<<< HEAD
    if type(result) != int:
        prices = result
        p0, p1 = prices
        token_price = Decimal(p1) / Decimal(p0)

        if mgr.cfg.ARB_CONTRACT_VERSION < 10:
            tkn_contract = (
                mgr.token_contracts.get(
                    tkn0_address,
                    mgr.web3.eth.contract(abi=ERC20_ABI, address=tkn0_address),
                )
                if tkn0_address not in mgr.cfg.ETH_ADDRESS
                else None
            )
            if tkn_contract is not None:
                if tkn0_address not in mgr.token_contracts:
                    mgr.token_contracts[tkn0_address] = tkn_contract
                tkn_balance = tkn_contract.functions.balanceOf(
                    mgr.cfg.BANCOR_POL_ADDRESS
                ).call()
            else:
                tkn_balance = 0

        else:
            tkn_balance = pool_info["y_0"]
        token_price = int(str(encode_token_price(token_price)))
=======
    p0, p1, tkn_balance = result
    token_price = Decimal(p1) / Decimal(p0)
    token_price = int(str(encode_token_price(token_price)))
>>>>>>> 9c59295b

    result = {
        "fee": "0.000",
        "fee_float": 0.000,
        "tkn0_balance": 0,
        "tkn1_balance": 0,
        "exchange_name": pool_info["exchange_name"],
        "address": pool_info["address"],
        "y_0": tkn_balance,
        "z_0": tkn_balance,
        "A_0": 0,
        "B_0": token_price,
        "y_1": 0,
        "z_1": 0,
        "A_1": 0,
        "B_1": 0,
    }
    return result


def update_pool_for_multicall(
    params: Dict[str, Any], pool_info: Dict, pool: Any
) -> Tuple[Pool, Dict]:
    """
    Update the pool for multicall.

    Parameters
    ----------
    params : Dict
        The parameters.
    pool_info : Dict
        The pool info.
    pool : Any
        The pool.

    Returns
    -------
    Tuple[Pool, Dict]
        The updated pool and pool info.

    """
    for key, value in params.items():
        pool_info[key] = value
        pool.state[key] = value
    return pool, pool_info


def update_mgr_exchanges_for_multicall(
    mgr: Any, exchange: str, pool: Any, pool_info: Dict[str, Any]
):
    """
    Update the manager exchanges for multicall.

    Parameters
    ----------
    mgr : Any
        Manager object containing configuration and pool data.
    exchange : str
        Name of the exchange.
    pool : Any
        The pool.
    pool_info : Dict
        The pool info.

    """
    unique_key = pool.unique_key()
    if unique_key == "token":
        # Handles the bancor POL case
        unique_key = "tkn0_address"

    unique_key_value = pool_info[unique_key]
    # p = mgr.exchanges[exchange].pools[unique_key_value]
    # print(f"ppppp {p.state.index.names}")
    # if unique_key_value in [
    #     "exchange_name",
    #     "tkn0_address",
    #     "tkn1_address",
    #     "cid",
    #     "address",
    #     "last_updated_block",
    # ]:
    #     exchange_pool_idx = [
    #         idx
    #         for idx in range(len(mgr.exchanges[exchange].pools))
    #         if mgr.exchanges[exchange]
    #         .pools[unique_key_value]
    #         .state.index.get_level_values(unique_key)
    #         .tolist()[0]
    #         == pool_info[unique_key]
    #     ][0]
    # else:
    #     exchange_pool_idx = [
    #         idx
    #         for idx in range(len(mgr.exchanges[exchange].pools))
    #         if mgr.exchanges[exchange].pools[unique_key_value].state[unique_key]
    #         == pool_info[unique_key]
    #     ][0]
    mgr.exchanges[exchange].pools[unique_key_value] = pool


def get_multicall_contract_for_exchange(mgr: Any, exchange: str) -> str:
    """
    Get the multicall contract for the exchange.

    Parameters
    ----------
    mgr : Any
        Manager object containing configuration and pool data.
    exchange : str
        Name of the exchange.

    Returns
    -------
    str
        The multicall contract for the exchange.

    """
    if exchange == "bancor_v3":
        return mgr.pool_contracts[exchange][mgr.cfg.BANCOR_V3_NETWORK_INFO_ADDRESS]
    elif exchange == "bancor_pol":
        return mgr.pool_contracts[exchange][mgr.cfg.BANCOR_POL_ADDRESS]
    elif exchange == "carbon_v1":
        return mgr.pool_contracts[exchange][mgr.cfg.CARBON_CONTROLLER_ADDRESS]
    elif exchange == "balancer":
        return mgr.pool_contracts[exchange][mgr.cfg.BALANCER_VAULT_ADDRESS]
    else:
        raise ValueError(f"Exchange {exchange} not supported.")


def multicall_every_iteration(current_block: int, mgr: Any):
    """
    For each exchange that supports Multicall, use multicall to update the state of the pools on every search iteration.

    Parameters
    ----------
    current_block : int
        The current block.
    mgr : Any
        Manager object containing configuration and pool data.

    """
    multicallable_exchanges = [
        exchange
        for exchange in mgr.cfg.MULTICALLABLE_EXCHANGES
        if exchange in mgr.exchanges
    ]
    multicallable_pool_rows = [
        list(set(get_pools_for_exchange(mgr=mgr, exchange=ex_name)))
        for ex_name in multicallable_exchanges
        if ex_name in mgr.exchanges
    ]

    for idx, exchange in enumerate(multicallable_exchanges):
        multicall_contract = get_multicall_contract_for_exchange(mgr, exchange)
        rows_to_update = multicallable_pool_rows[idx]
        multicall_helper(
            exchange, rows_to_update, multicall_contract, mgr, current_block
        )<|MERGE_RESOLUTION|>--- conflicted
+++ resolved
@@ -10,14 +10,13 @@
 from typing import List, Tuple
 
 import web3.exceptions
-import pandas as pd
 
 from fastlane_bot.config.multicaller import MultiCaller
 from fastlane_bot.data.abi import ERC20_ABI
 from fastlane_bot.events.pools import CarbonV1Pool
 from fastlane_bot.events.pools.base import Pool
 
-ONE = 2**48
+ONE = 2 ** 48
 
 
 def bit_length(value: int) -> int:
@@ -113,18 +112,14 @@
     List[Any]
         A list of pools for the specified exchange.
     """
-    return mgr.pool_data[
-        mgr.pool_data.index.get_level_values("exchange_name") == exchange
-    ].index.tolist()
-
-
-def multicall_helper(
-    exchange: str,
-    rows_to_update: List,
-    multicall_contract: Any,
-    mgr: Any,
-    current_block: int,
-):
+    return [
+        idx
+        for idx, pool in enumerate(mgr.pool_data)
+        if pool["exchange_name"] == exchange
+    ]
+
+
+def multicall_helper(exchange: str, rows_to_update: List, multicall_contract: Any, mgr: Any, current_block: int):
     """
     Helper function for multicall.
 
@@ -142,20 +137,10 @@
         The current block.
 
     """
-    multicaller = MultiCaller(
-        contract=multicall_contract,
-        block_identifier=current_block,
-        web3=mgr.web3,
-        multicall_address=mgr.cfg.MULTICALL_CONTRACT_ADDRESS,
-    )
-
+    multicaller = MultiCaller(contract=multicall_contract, block_identifier=current_block, web3=mgr.web3, multicall_address=mgr.cfg.MULTICALL_CONTRACT_ADDRESS)
     with multicaller as mc:
         for row in rows_to_update:
-            pool_info = (
-                mgr.pool_data[mgr.pool_data.index == row]
-                .reset_index()
-                .to_dict("records")[0]
-            )
+            pool_info = mgr.pool_data[row]
             pool_info["last_updated_block"] = current_block
             # Function to be defined elsewhere based on what each exchange type needs
             multicall_fn(exchange, mc, mgr, multicall_contract, pool_info)
@@ -163,9 +148,7 @@
     process_results_for_multicall(exchange, rows_to_update, result_list, mgr)
 
 
-def multicall_fn(
-    exchange: str, mc: Any, mgr: Any, multicall_contract: Any, pool_info: Dict[str, Any]
-) -> None:
+def multicall_fn(exchange: str, mc: Any, mgr: Any, multicall_contract: Any, pool_info: Dict[str, Any]) -> None:
     """
     Function to be defined elsewhere based on what each exchange type needs.
 
@@ -184,27 +167,20 @@
 
     """
     if exchange == "bancor_v3":
-        mc.add_call(
-            multicall_contract.functions.tradingLiquidity, pool_info["tkn1_address"]
-        )
+        mc.add_call(multicall_contract.functions.tradingLiquidity, pool_info["tkn1_address"])
     elif exchange == "bancor_pol":
         mc.add_call(multicall_contract.functions.tokenPrice, pool_info["tkn0_address"])
         if mgr.cfg.ARB_CONTRACT_VERSION >= 10:
-            mc.add_call(
-                multicall_contract.functions.amountAvailableForTrading,
-                pool_info["tkn0_address"],
-            )
-    elif exchange == "carbon_v1":
+            mc.add_call(multicall_contract.functions.amountAvailableForTrading, pool_info["tkn0_address"])
+    elif exchange == 'carbon_v1':
         mc.add_call(multicall_contract.functions.strategy, pool_info["cid"])
-    elif exchange == "balancer":
+    elif exchange == 'balancer':
         mc.add_call(multicall_contract.functions.getPoolTokens, pool_info["anchor"])
     else:
         raise ValueError(f"Exchange {exchange} not supported.")
 
 
-def process_results_for_multicall(
-    exchange: str, rows_to_update: List, result_list: List, mgr: Any
-) -> None:
+def process_results_for_multicall(exchange: str, rows_to_update: List, result_list: List, mgr: Any) -> None:
     """
     Process the results for multicall.
 
@@ -221,38 +197,16 @@
 
 
     """
-    mgr.pool_data.sort_index(inplace=True)
-    indexes = [
-        "exchange_name",
-        "tkn0_address",
-        "tkn1_address",
-        "cid",
-        "address",
-        "last_updated_block",
-    ]
     for row, result in zip(rows_to_update, result_list):
-        pool_info = mgr.pool_data[mgr.pool_data.index == row]
-        pool_info_dic = pool_info.reset_index().to_dict("records")[0]
-        pool_info_dic["state"] = pool_info_dic
-        params = extract_params_for_multicall(exchange, result, pool_info_dic, mgr)
+        pool_info = mgr.pool_data[row]
+        params = extract_params_for_multicall(exchange, result, pool_info, mgr)
         pool = mgr.get_or_init_pool(pool_info)
-        if len(pool.state) == 0:
-            pool.state = pool_info
-        state_cp = pool.state.copy()
-        update_params = {row: params}
-        state_cp.update(update_params)
-        pool.state = state_cp
-
-        # update the mgr.pool_data row with the new state
-        mgr.pool_data.update(update_params)
-        update_mgr_exchanges_for_multicall(
-            mgr, exchange, pool, pool.state.reset_index().to_dict("records")[0]
-        )
-
-
-def extract_params_for_multicall(
-    exchange: str, result: Any, pool_info: Dict, mgr: Any
-) -> Dict[str, Any]:
+        pool, pool_info = update_pool_for_multicall(params, pool_info, pool)
+        mgr.pool_data[row] = pool_info
+        update_mgr_exchanges_for_multicall(mgr, exchange, pool, pool_info)
+
+
+def extract_params_for_multicall(exchange: str, result: Any, pool_info: Dict, mgr: Any) -> Dict[str, Any]:
     """
     Extract the parameters for multicall.
 
@@ -269,7 +223,7 @@
 
     """
     params = {}
-    if exchange == "carbon_v1":
+    if exchange == 'carbon_v1':
         strategy = result
         fake_event = {
             "args": {
@@ -281,7 +235,9 @@
         params = CarbonV1Pool.parse_event(pool_info["state"], fake_event, "None")
         params["exchange_name"] = exchange
     elif exchange == "bancor_pol":
-        params = _extract_pol_params_for_multicall(result, pool_info, mgr)
+        params = _extract_pol_params_for_multicall(
+            result, pool_info, mgr
+        )
     elif exchange == "bancor_v3":
         pool_balances = result
         params = {
@@ -309,9 +265,7 @@
     return params
 
 
-def _extract_pol_params_for_multicall(
-    result: Any, pool_info: Dict, mgr: Any
-) -> Dict[str, Any]:
+def _extract_pol_params_for_multicall(result: Any, pool_info: Dict, mgr: Any) -> Dict[str, Any]:
     """
     Extract the Bancor POL params for multicall.
 
@@ -331,38 +285,9 @@
 
     """
     tkn0_address = pool_info["tkn0_address"]
-<<<<<<< HEAD
-    if type(result) != int:
-        prices = result
-        p0, p1 = prices
-        token_price = Decimal(p1) / Decimal(p0)
-
-        if mgr.cfg.ARB_CONTRACT_VERSION < 10:
-            tkn_contract = (
-                mgr.token_contracts.get(
-                    tkn0_address,
-                    mgr.web3.eth.contract(abi=ERC20_ABI, address=tkn0_address),
-                )
-                if tkn0_address not in mgr.cfg.ETH_ADDRESS
-                else None
-            )
-            if tkn_contract is not None:
-                if tkn0_address not in mgr.token_contracts:
-                    mgr.token_contracts[tkn0_address] = tkn_contract
-                tkn_balance = tkn_contract.functions.balanceOf(
-                    mgr.cfg.BANCOR_POL_ADDRESS
-                ).call()
-            else:
-                tkn_balance = 0
-
-        else:
-            tkn_balance = pool_info["y_0"]
-        token_price = int(str(encode_token_price(token_price)))
-=======
     p0, p1, tkn_balance = result
     token_price = Decimal(p1) / Decimal(p0)
     token_price = int(str(encode_token_price(token_price)))
->>>>>>> 9c59295b
 
     result = {
         "fee": "0.000",
@@ -383,9 +308,7 @@
     return result
 
 
-def update_pool_for_multicall(
-    params: Dict[str, Any], pool_info: Dict, pool: Any
-) -> Tuple[Pool, Dict]:
+def update_pool_for_multicall(params: Dict[str, Any], pool_info: Dict, pool: Any) -> Tuple[Pool, Dict]:
     """
     Update the pool for multicall.
 
@@ -410,9 +333,7 @@
     return pool, pool_info
 
 
-def update_mgr_exchanges_for_multicall(
-    mgr: Any, exchange: str, pool: Any, pool_info: Dict[str, Any]
-):
+def update_mgr_exchanges_for_multicall(mgr: Any, exchange: str, pool: Any, pool_info: Dict[str, Any]):
     """
     Update the manager exchanges for multicall.
 
@@ -434,33 +355,9 @@
         unique_key = "tkn0_address"
 
     unique_key_value = pool_info[unique_key]
-    # p = mgr.exchanges[exchange].pools[unique_key_value]
-    # print(f"ppppp {p.state.index.names}")
-    # if unique_key_value in [
-    #     "exchange_name",
-    #     "tkn0_address",
-    #     "tkn1_address",
-    #     "cid",
-    #     "address",
-    #     "last_updated_block",
-    # ]:
-    #     exchange_pool_idx = [
-    #         idx
-    #         for idx in range(len(mgr.exchanges[exchange].pools))
-    #         if mgr.exchanges[exchange]
-    #         .pools[unique_key_value]
-    #         .state.index.get_level_values(unique_key)
-    #         .tolist()[0]
-    #         == pool_info[unique_key]
-    #     ][0]
-    # else:
-    #     exchange_pool_idx = [
-    #         idx
-    #         for idx in range(len(mgr.exchanges[exchange].pools))
-    #         if mgr.exchanges[exchange].pools[unique_key_value].state[unique_key]
-    #         == pool_info[unique_key]
-    #     ][0]
-    mgr.exchanges[exchange].pools[unique_key_value] = pool
+    exchange_pool_idx = [idx for idx in range(len(mgr.exchanges[exchange].pools)) if
+                         mgr.exchanges[exchange].pools[unique_key_value].state[unique_key] == pool_info[unique_key]][0]
+    mgr.exchanges[exchange].pools[exchange_pool_idx] = pool
 
 
 def get_multicall_contract_for_exchange(mgr: Any, exchange: str) -> str:
@@ -504,11 +401,7 @@
         Manager object containing configuration and pool data.
 
     """
-    multicallable_exchanges = [
-        exchange
-        for exchange in mgr.cfg.MULTICALLABLE_EXCHANGES
-        if exchange in mgr.exchanges
-    ]
+    multicallable_exchanges = [exchange for exchange in mgr.cfg.MULTICALLABLE_EXCHANGES if exchange in mgr.exchanges]
     multicallable_pool_rows = [
         list(set(get_pools_for_exchange(mgr=mgr, exchange=ex_name)))
         for ex_name in multicallable_exchanges
@@ -518,6 +411,4 @@
     for idx, exchange in enumerate(multicallable_exchanges):
         multicall_contract = get_multicall_contract_for_exchange(mgr, exchange)
         rows_to_update = multicallable_pool_rows[idx]
-        multicall_helper(
-            exchange, rows_to_update, multicall_contract, mgr, current_block
-        )+        multicall_helper(exchange, rows_to_update, multicall_contract, mgr, current_block)