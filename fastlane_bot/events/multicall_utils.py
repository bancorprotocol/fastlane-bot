# coding=utf-8
"""
This is the multicaller utils module.

(c) Copyright Bprotocol foundation 2023.
Licensed under MIT
"""
from decimal import Decimal
from typing import Dict, Any
from typing import List, Tuple

from fastlane_bot.config.multicaller import MultiCaller
from fastlane_bot.data.abi import ERC20_ABI
from fastlane_bot.events.pools import CarbonV1Pool
from fastlane_bot.events.pools.base import Pool

ONE = 2 ** 48


def bit_length(value: int) -> int:
    """
    Get the bit length of a value.

    Parameters
    ----------
    value: int
        The value to get the bit length of.

    Returns
    -------
    int
        The bit length of the value.

    """

    return len(bin(value).lstrip("0b")) if value > 0 else 0


def encode_float(value: int) -> int:
    """
    Encode a float value.

    Parameters
    ----------
    value: int
        The value to encode.

    Returns
    -------
    int
        The encoded value.

    """
    exponent = bit_length(value // ONE)
    mantissa = value >> exponent
    return mantissa | (exponent * ONE)


def encode_rate(value: int) -> int:
    """
    Encode a rate value.

    Parameters
    ----------
    value: int
        The value to encode.

    Returns
    -------
    int
        The encoded value.

    """
    data = int(value.sqrt() * ONE)
    length = bit_length(data // ONE)
    return (data >> length) << length


def encode_token_price(price: Decimal) -> int:
    """
    Encode a token price.

    Parameters
    ----------
    price: Decimal
        The price to encode.

    Returns
    -------
    int
        The encoded price.

    """
    return encode_float(encode_rate((price)))


def get_pools_for_exchange(exchange: str, mgr: Any) -> [Any]:
    """
    Handles the initial iteration of the bot.

    Parameters
    ----------
    mgr : Any
        The manager object.
    exchange : str
        The exchange for which to get pools

    Returns
    -------
    List[Any]
        A list of pools for the specified exchange.
    """
    return [
        idx
        for idx, pool in enumerate(mgr.pool_data)
        if pool["exchange_name"] == exchange
    ]


def multicall_helper(exchange: str, rows_to_update: List, multicall_contract: Any, mgr: Any, current_block: int):
    """
    Helper function for multicall.

    Parameters
    ----------
    exchange : str
        Name of the exchange.
    rows_to_update : List
        List of rows to update.
    multicall_contract : Any
        The multicall contract.
    mgr : Any
        Manager object containing configuration and pool data.
    current_block : int
        The current block.

    """
    multicaller = MultiCaller(contract=multicall_contract, block_identifier=current_block, multicall_address=mgr.cfg.MULTICALL_CONTRACT_ADDRESS)
    with multicaller as mc:
        for row in rows_to_update:
            pool_info = mgr.pool_data[row]
            pool_info["last_updated_block"] = current_block
            # Function to be defined elsewhere based on what each exchange type needs
            multicall_fn(exchange, mc, multicall_contract, pool_info)
        result_list = mc.multicall()
    process_results_for_multicall(exchange, rows_to_update, result_list, mgr)


def multicall_fn(exchange: str, mc: Any, multicall_contract: Any, pool_info: Dict[str, Any]) -> None:
    """
    Function to be defined elsewhere based on what each exchange type needs.

    Parameters
    ----------
    exchange : str
        Name of the exchange.
    mc : Any
        The multicaller.
    multicall_contract : Any
        The multicall contract.
    pool_info : Dict
        The pool info.

    """
    if exchange == "bancor_v3":
        mc.add_call(multicall_contract.functions.tradingLiquidity, pool_info["tkn1_address"])
    elif exchange == "bancor_pol":
        mc.add_call(multicall_contract.functions.tokenPrice, pool_info["tkn0_address"])
        # if pool_info["tkn0_address"] in "0xEeeeeEeeeEeEeeEeEeEeeEEEeeeeEeeeeeeeEEeE":
        #     mc.add_call(multicall_contract.functions.ethSaleAmount)
    elif exchange == 'carbon_v1':
        mc.add_call(multicall_contract.functions.strategy, pool_info["cid"])
    elif exchange == 'balancer':
        mc.add_call(multicall_contract.functions.getPoolTokens, pool_info["anchor"])
    else:
        raise ValueError(f"Exchange {exchange} not supported.")


def process_results_for_multicall(exchange: str, rows_to_update: List, result_list: List, mgr: Any) -> None:
    """
    Process the results for multicall.

    Parameters
    ----------
    exchange : str
        Name of the exchange.
    rows_to_update : List
        List of rows to update.
    result_list : List
        List of results.
    mgr : Any
        Manager object containing configuration and pool data.


    """
    for row, result in zip(rows_to_update, result_list):
        pool_info = mgr.pool_data[row]
        params = extract_params_for_multicall(exchange, result, pool_info, mgr)
        pool = mgr.get_or_init_pool(pool_info)
        pool, pool_info = update_pool_for_multicall(params, pool_info, pool)
        mgr.pool_data[row] = pool_info
        update_mgr_exchanges_for_multicall(mgr, exchange, pool, pool_info)


def extract_params_for_multicall(exchange: str, result: Any, pool_info: Dict, mgr: Any) -> Dict[str, Any]:
    """
    Extract the parameters for multicall.

    Parameters
    ----------
    exchange : str
        Name of the exchange.
    result : Any
        The result.
    pool_info : Dict
        The pool info.
    mgr : Any
        Manager object containing configuration and pool data.

    """
    params = {}
    if exchange == 'carbon_v1':
        strategy = result
        fake_event = {
            "args": {
                "id": strategy[0],
                "order0": strategy[3][0],
                "order1": strategy[3][1],
            }
        }
        params = CarbonV1Pool.parse_event(pool_info["state"], fake_event, "None")
        params["exchange_name"] = exchange
    elif exchange == "bancor_pol":
        params = _extract_pol_params_for_multicall(
            result, pool_info, mgr
        )
    elif exchange == "bancor_v3":
        pool_balances = result
        params = {
            "fee": "0.000",
            "fee_float": 0.000,
            "tkn0_balance": pool_balances[0],
            "tkn1_balance": pool_balances[1],
            "exchange_name": exchange,
            "address": pool_info["address"],
        }
    elif exchange == "balancer":
        pool_balances = result

        params = {
            "exchange_name": exchange,
            "address": pool_info["address"],
        }

        for idx, bal in enumerate(pool_balances):
            params[f"tkn{str(idx)}_balance"] = int(bal)

    else:
        raise ValueError(f"Exchange {exchange} not supported.")

    return params


def _extract_pol_params_for_multicall(result: Any, pool_info: Dict, mgr: Any) -> Dict[str, Any]:
    """
    Extract the Bancor POL params for multicall.

    Parameters
    ----------
    result : Any
        The result.
    pool_info : Dict
        The pool info.
    mgr : Any
        Manager object containing configuration and pool data.

    Returns
    -------
    Dict[str, Any]
        The extracted params.

    """
    prices = result
    p0, p1 = prices
    token_price = Decimal(p1) / Decimal(p0)
    tkn0_address = pool_info["tkn0_address"]
<<<<<<< HEAD
    tkn_contract = mgr.token_contracts.get(tkn0_address,
                                           mgr.web3.eth.contract(abi=ERC20_ABI, address=tkn0_address)) if tkn0_address not in mgr.cfg.ETH_ADDRESS else mgr.pool_contracts[mgr.cfg.BANCOR_POL_NAME][mgr.cfg.BANCOR_POL_ADDRESS]
    if tkn0_address not in mgr.token_contracts and tkn0_address not in mgr.cfg.ETH_ADDRESS:
        mgr.token_contracts[tkn0_address] = tkn_contract
    tkn_balance = tkn_contract.functions.balanceOf(mgr.cfg.BANCOR_POL_ADDRESS).call() if tkn0_address not in mgr.cfg.ETH_ADDRESS else tkn_contract.functions.ethSaleAmount().call()[1]
=======

    tkn_balance = mgr.pool_contracts[mgr.cfg.BANCOR_POL_NAME][mgr.cfg.BANCOR_POL_ADDRESS].caller.amountAvailableForTrading(tkn0_address)
>>>>>>> e8e24d15
    result = {
        "fee": "0.000",
        "fee_float": 0.000,
        "tkn0_balance": 0,
        "tkn1_balance": 0,
        "exchange_name": pool_info["exchange_name"],
        "address": pool_info["address"],
        "y_0": tkn_balance,
        "z_0": tkn_balance,
        "A_0": 0,
        "B_0": int(str(encode_token_price(token_price))),
    }
    return result


def update_pool_for_multicall(params: Dict[str, Any], pool_info: Dict, pool: Any) -> Tuple[Pool, Dict]:
    """
    Update the pool for multicall.

    Parameters
    ----------
    params : Dict
        The parameters.
    pool_info : Dict
        The pool info.
    pool : Any
        The pool.

    Returns
    -------
    Tuple[Pool, Dict]
        The updated pool and pool info.

    """
    for key, value in params.items():
        pool_info[key] = value
        pool.state[key] = value
    return pool, pool_info


def update_mgr_exchanges_for_multicall(mgr: Any, exchange: str, pool: Any, pool_info: Dict[str, Any]):
    """
    Update the manager exchanges for multicall.

    Parameters
    ----------
    mgr : Any
        Manager object containing configuration and pool data.
    exchange : str
        Name of the exchange.
    pool : Any
        The pool.
    pool_info : Dict
        The pool info.

    """
    unique_key = pool.unique_key()
    if unique_key == "token":
        # Handles the bancor POL case
        unique_key = "tkn0_address"

    unique_key_value = pool_info[unique_key]
    exchange_pool_idx = [idx for idx in range(len(mgr.exchanges[exchange].pools)) if
                         mgr.exchanges[exchange].pools[unique_key_value].state[unique_key] == pool_info[unique_key]][0]
    mgr.exchanges[exchange].pools[exchange_pool_idx] = pool


def get_multicall_contract_for_exchange(mgr: Any, exchange: str) -> str:
    """
    Get the multicall contract for the exchange.

    Parameters
    ----------
    mgr : Any
        Manager object containing configuration and pool data.
    exchange : str
        Name of the exchange.

    Returns
    -------
    str
        The multicall contract for the exchange.

    """
    if exchange == "bancor_v3":
        return mgr.pool_contracts[exchange][mgr.cfg.BANCOR_V3_NETWORK_INFO_ADDRESS]
    elif exchange == "bancor_pol":
        return mgr.pool_contracts[exchange][mgr.cfg.BANCOR_POL_ADDRESS]
    elif exchange == "carbon_v1":
        return mgr.pool_contracts[exchange][mgr.cfg.CARBON_CONTROLLER_ADDRESS]
    elif exchange == "balancer":
        return mgr.pool_contracts[exchange][mgr.cfg.BALANCER_VAULT_ADDRESS]
    else:
        raise ValueError(f"Exchange {exchange} not supported.")


def multicall_every_iteration(current_block: int, mgr: Any):
    """
    For each exchange that supports Multicall, use multicall to update the state of the pools on every search iteration.

    Parameters
    ----------
    current_block : int
        The current block.
    mgr : Any
        Manager object containing configuration and pool data.

    """
    multicallable_exchanges = [exchange for exchange in mgr.cfg.MULTICALLABLE_EXCHANGES if exchange in mgr.exchanges]
    multicallable_pool_rows = [
        list(set(get_pools_for_exchange(mgr=mgr, exchange=ex_name)))
        for ex_name in multicallable_exchanges
        if ex_name in mgr.exchanges
    ]

    for idx, exchange in enumerate(multicallable_exchanges):
        multicall_contract = get_multicall_contract_for_exchange(mgr, exchange)
        rows_to_update = multicallable_pool_rows[idx]
        multicall_helper(exchange, rows_to_update, multicall_contract, mgr, current_block)<|MERGE_RESOLUTION|>--- conflicted
+++ resolved
@@ -284,16 +284,8 @@
     p0, p1 = prices
     token_price = Decimal(p1) / Decimal(p0)
     tkn0_address = pool_info["tkn0_address"]
-<<<<<<< HEAD
-    tkn_contract = mgr.token_contracts.get(tkn0_address,
-                                           mgr.web3.eth.contract(abi=ERC20_ABI, address=tkn0_address)) if tkn0_address not in mgr.cfg.ETH_ADDRESS else mgr.pool_contracts[mgr.cfg.BANCOR_POL_NAME][mgr.cfg.BANCOR_POL_ADDRESS]
-    if tkn0_address not in mgr.token_contracts and tkn0_address not in mgr.cfg.ETH_ADDRESS:
-        mgr.token_contracts[tkn0_address] = tkn_contract
-    tkn_balance = tkn_contract.functions.balanceOf(mgr.cfg.BANCOR_POL_ADDRESS).call() if tkn0_address not in mgr.cfg.ETH_ADDRESS else tkn_contract.functions.ethSaleAmount().call()[1]
-=======
 
     tkn_balance = mgr.pool_contracts[mgr.cfg.BANCOR_POL_NAME][mgr.cfg.BANCOR_POL_ADDRESS].caller.amountAvailableForTrading(tkn0_address)
->>>>>>> e8e24d15
     result = {
         "fee": "0.000",
         "fee_float": 0.000,
