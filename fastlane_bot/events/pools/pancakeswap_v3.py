# coding=utf-8
"""
Contains the pool class for Uniswap v3. This class is responsible for handling Uniswap v3 pools and updating the state of the pools.

(c) Copyright Bprotocol foundation 2023.
Licensed under MIT
"""
from dataclasses import dataclass
from typing import Dict, Any, List

from web3 import Web3
from web3.contract import Contract

from fastlane_bot import Config
from fastlane_bot.events.pools.base import Pool


@dataclass
class PancakeswapV3Pool(Pool):
    """
    Class representing a Uniswap v3 pool.
    """

    exchange_name: str = "pancakeswap_v3"

    @staticmethod
    def unique_key() -> str:
        """
        see base class.
        """
        return "address"

    @classmethod
    def event_matches_format(
        cls, event: Dict[str, Any], static_pools: Dict[str, Any]
    ) -> bool:
        """
        Check if an event matches the format of a Uniswap v3 event.
        """
        event_args = event["args"]
        return (
            "protocolFeesToken0" in event_args
            and event["address"] in static_pools["pancakeswap_v3_pools"]
        )

    def update_from_event(
        self, event_args: Dict[str, Any], data: Dict[str, Any]
    ) -> Dict[str, Any]:
        """
        See base class.
        """
        event_args = event_args["args"]
        data["liquidity"] = event_args["liquidity"]
        data["sqrt_price_q96"] = event_args["sqrtPriceX96"]
        data["tick"] = event_args["tick"]

        self.update_pool_state_from_data(data)

        try:
            data["cid"] = self.state.index.get_level_values("cid").tolist()[0]
            data["exchange_name"] = self.state.index.get_level_values(
                "exchange_name"
            ).tolist()[0]
            data["fee"] = self.state["fee"].iloc[0]
            data["fee_float"] = self.state["fee_float"].iloc[0]
            data["tick_spacing"] = self.state["tick_spacing"].iloc[0]
        except KeyError as e:
            pass
        except Exception as e:
            print(f"[pools.update_from_event] Exception: {e}")
        return data

    def update_from_contract(
        self,
        contract: Contract,
        tenderly_fork_id: str = None,
        w3_tenderly: Web3 = None,
        w3: Web3 = None,
        tenderly_exchanges: List[str] = None,
    ) -> Dict[str, Any]:
        """
        See base class.
        """
        slot0 = contract.caller.slot0()
        fee = contract.caller.fee()
        params = {
            "tick": slot0[1],
            "sqrt_price_q96": slot0[0],
            "liquidity": contract.caller.liquidity(),
            "fee": fee,
            "fee_float": fee / 1e6,
<<<<<<< HEAD
            "tick_spacing": contract.caller.tickSpacing(),
            "exchange_name": self.state["exchange_name"],
            "address": self.state["address"],
        }
        for key, value in params.items():
            self.state[key] = value
        return params

    async def async_update_from_contract(
                self,
                contract: Contract,
                tenderly_fork_id: str = None,
                w3_tenderly: Web3 = None,
                w3: Web3 = None,
                tenderly_exchanges: List[str] = None,
        ) -> Dict[str, Any]:
            """
            See base class.
            """
            slot0 = await contract.caller.slot0()
            fee = await contract.caller.fee()
            params = {
                "tick": slot0[1],
                "sqrt_price_q96": slot0[0],
                "liquidity": await contract.caller.liquidity(),
                "fee": fee,
                "fee_float": fee / 1e6,
                "tick_spacing": await contract.caller.tickSpacing(),
                "exchange_name": self.state["exchange_name"],
                "address": self.state["address"],
            }
            for key, value in params.items():
                self.state[key] = value
            return params
=======
            "tick_spacing": await contract.caller.tickSpacing(),
            "exchange_name": self.state.index.get_level_values(
                "exchange_name"
            ).tolist()[0],
            "address": self.state.index.get_level_values("address").tolist()[0],
        }
        self.update_pool_state_from_data(params)
        return params
>>>>>>> 0cce32bd
<|MERGE_RESOLUTION|>--- conflicted
+++ resolved
@@ -89,42 +89,6 @@
             "liquidity": contract.caller.liquidity(),
             "fee": fee,
             "fee_float": fee / 1e6,
-<<<<<<< HEAD
-            "tick_spacing": contract.caller.tickSpacing(),
-            "exchange_name": self.state["exchange_name"],
-            "address": self.state["address"],
-        }
-        for key, value in params.items():
-            self.state[key] = value
-        return params
-
-    async def async_update_from_contract(
-                self,
-                contract: Contract,
-                tenderly_fork_id: str = None,
-                w3_tenderly: Web3 = None,
-                w3: Web3 = None,
-                tenderly_exchanges: List[str] = None,
-        ) -> Dict[str, Any]:
-            """
-            See base class.
-            """
-            slot0 = await contract.caller.slot0()
-            fee = await contract.caller.fee()
-            params = {
-                "tick": slot0[1],
-                "sqrt_price_q96": slot0[0],
-                "liquidity": await contract.caller.liquidity(),
-                "fee": fee,
-                "fee_float": fee / 1e6,
-                "tick_spacing": await contract.caller.tickSpacing(),
-                "exchange_name": self.state["exchange_name"],
-                "address": self.state["address"],
-            }
-            for key, value in params.items():
-                self.state[key] = value
-            return params
-=======
             "tick_spacing": await contract.caller.tickSpacing(),
             "exchange_name": self.state.index.get_level_values(
                 "exchange_name"
@@ -133,4 +97,30 @@
         }
         self.update_pool_state_from_data(params)
         return params
->>>>>>> 0cce32bd
+
+    async def async_update_from_contract(
+        self,
+        contract: Contract,
+        tenderly_fork_id: str = None,
+        w3_tenderly: Web3 = None,
+        w3: Web3 = None,
+        tenderly_exchanges: List[str] = None,
+    ) -> Dict[str, Any]:
+        """
+        See base class.
+        """
+        slot0 = await contract.caller.slot0()
+        fee = await contract.caller.fee()
+        params = {
+            "tick": slot0[1],
+            "sqrt_price_q96": slot0[0],
+            "liquidity": await contract.caller.liquidity(),
+            "fee": fee,
+            "fee_float": fee / 1e6,
+            "tick_spacing": await contract.caller.tickSpacing(),
+            "exchange_name": self.state["exchange_name"],
+            "address": self.state["address"],
+        }
+        for key, value in params.items():
+            self.state[key] = value
+        return params