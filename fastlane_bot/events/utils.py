# coding=utf-8
"""
Contains the utils functions for events

(c) Copyright Bprotocol foundation 2023.
Licensed under MIT
"""
import base64
import json
import os
import random
import time
from _decimal import Decimal
from glob import glob
from typing import Any, Union, Dict, Set, Tuple, Hashable
from typing import List

import numpy as np
import pandas as pd
import requests
from hexbytes import HexBytes
from joblib import Parallel, delayed
from web3 import Web3
from web3.datastructures import AttributeDict

from fastlane_bot import Config
from fastlane_bot.bot import CarbonBot
from fastlane_bot.config.multiprovider import MultiProviderContractWrapper
from fastlane_bot.events.exceptions import ReadOnlyException
from fastlane_bot.events.interface import QueryInterface
from fastlane_bot.events.managers.manager import Manager

from fastlane_bot.events.multicall_utils import encode_token_price
from fastlane_bot.events.pools import CarbonV1Pool
from fastlane_bot.helpers import TxHelpers


def filter_latest_events(
    mgr: Manager, events: List[List[AttributeDict]]
) -> List[AttributeDict]:
    """
    This function filters out the latest events for each pool. Given a nested list of events, it iterates through all events
    and keeps track of the latest event (i.e., with the highest block number) for each pool. The key used to identify each pool
    is derived from the event data using manager's methods.

    Args:
        mgr (Base): A Base object that provides methods to handle events and their related pools.
        events (List[List[AttributeDict]]): A nested list of events, where each event is an AttributeDict that includes
        the event data and associated metadata.

    Returns:
        List[AttributeDict]: A list of events, each representing the latest event for its corresponding pool.
    """
    latest_entry_per_pool = {}
    all_events = [event for event_list in events for event in event_list]

    # Handles the case where multiple pools are created in the same block
    all_events.reverse()

    bancor_v2_anchor_addresses = {
        pool["anchor"] for pool in mgr.pool_data if pool["exchange_name"] == "bancor_v2"
    }

    for event in all_events:
        pool_type = mgr.pool_type_from_exchange_name(
            mgr.exchange_name_from_event(event)
        )
        if pool_type:
            key = pool_type.unique_key()
        else:
            continue
        if key == "cid":
            key = "id"
        elif key == "tkn1_address":
            if event["args"]["pool"] != mgr.cfg.BNT_ADDRESS:
                key = "pool"
            else:
                key = "tkn_address"

        unique_key = event[key] if key in event else event["args"][key]

        # Skip events for Bancor v2 anchors
        if (
            key == "address"
            and "_token1" in event["args"]
            and (
                event["args"]["_token1"] in bancor_v2_anchor_addresses
                or event["args"]["_token2"] in bancor_v2_anchor_addresses
            )
        ):
            continue

        if unique_key in latest_entry_per_pool:
            if event["blockNumber"] > latest_entry_per_pool[unique_key]["blockNumber"]:
                latest_entry_per_pool[unique_key] = event
            elif (
                event["blockNumber"] == latest_entry_per_pool[unique_key]["blockNumber"]
            ):
                if (
                    event["transactionIndex"]
                    == latest_entry_per_pool[unique_key]["transactionIndex"]
                ):
                    if (
                        event["logIndex"]
                        > latest_entry_per_pool[unique_key]["logIndex"]
                    ):
                        latest_entry_per_pool[unique_key] = event
                elif (
                    event["transactionIndex"]
                    > latest_entry_per_pool[unique_key]["transactionIndex"]
                ):
                    latest_entry_per_pool[unique_key] = event
                else:
                    continue
            else:
                continue
        else:
            latest_entry_per_pool[unique_key] = event

    return list(latest_entry_per_pool.values())


def complex_handler(obj: Any) -> Union[Dict, str, List, Set, Any]:
    """
    This function aims to handle complex data types, such as web3.py's AttributeDict, HexBytes, and native Python collections
    like dict, list, tuple, and set. It recursively traverses these collections and converts their elements into more "primitive"
    types, making it easier to work with these elements or serialize the data into JSON.

    Args:
        obj (Any): The object to be processed. This can be of any data type, but the function specifically handles AttributeDict,
        HexBytes, dict, list, tuple, and set.

    Returns:
        Union[Dict, str, List, Set, Any]: Returns a "simplified" version of the input object, where AttributeDict is converted
        into dict, HexBytes into str, and set into list. For dict, list, and tuple, it recursively processes their elements.
        If the input object does not match any of the specified types, it is returned as is.
    """
    if isinstance(obj, AttributeDict):
        return dict(obj)
    elif isinstance(obj, HexBytes):
        return obj.hex()
    elif isinstance(obj, bytes):
        return obj.hex()
    elif isinstance(obj, dict):
        return {k: complex_handler(v) for k, v in obj.items()}
    elif isinstance(obj, (list, tuple)):
        return [complex_handler(i) for i in obj]
    elif isinstance(obj, set):
        return list(obj)
    else:
        return obj


def add_initial_pool_data(cfg: Config, mgr: Any, n_jobs: int = -1):
    """
    Adds initial pool data to the manager.

    Parameters
    ----------
    cfg : Config
        The config object.
    mgr : Any
        The manager object.
    n_jobs : int, optional
        The number of jobs to run in parallel, by default -1

    """
    # Add initial pools for each row in the static_pool_data
    start_time = time.time()
    Parallel(n_jobs=n_jobs, backend="threading")(
        delayed(mgr.add_pool_to_exchange)(row) for row in mgr.pool_data
    )
    cfg.logger.debug(
        f"[events.utils] Time taken to add initial pools: {time.time() - start_time}"
    )


class CSVReadError(Exception):
    """Raised when a CSV file cannot be read."""

    pass


def read_csv_file(filepath: str, low_memory: bool = False) -> pd.DataFrame:
    """Helper function to read a CSV file.

    Parameters
    ----------
    filepath : str
        The filepath of the CSV file.
    low_memory : bool, optional
        Whether to read the CSV file in low memory mode, by default False

    Returns
    -------
    pd.DataFrame
        The CSV data as a pandas DataFrame.

    Raises
    ------
    CSVReadError
        If the file does not exist or cannot be parsed.
    """
    if not os.path.isfile(filepath):
        raise CSVReadError(f"File {filepath} does not exist")
    try:
        return pd.read_csv(filepath, low_memory=low_memory)
    except pd.errors.ParserError as e:
        raise CSVReadError(f"Error parsing the CSV file {filepath}") from e


def get_tkn_symbol(tkn_address, tokens: pd.DataFrame) -> str:
    """
    Gets the token symbol for logging purposes
    :param tkn_address: the token address
    :param tokens: the Dataframe containing token information

    returns: str
    """
    try:
        return tokens.loc[tokens["address"] == tkn_address]["symbol"].values[0]
    except Exception:
        return tkn_address


def get_tkn_symbols(flashloan_tokens, tokens: pd.DataFrame) -> List:
    """
    Gets the token symbol for logging purposes
    :param flashloan_tokens: the flashloan token addresses
    :param tokens: the Dataframe containing token information

    returns: list
    """
    flashloan_tokens = flashloan_tokens.split(",")
    flashloan_tkn_symbols = []
    for tkn in flashloan_tokens:
        flashloan_tkn_symbols.append(get_tkn_symbol(tkn_address=tkn, tokens=tokens))
    return flashloan_tkn_symbols


def get_static_data(
    cfg: Config,
    exchanges: List[str],
    blockchain: str,
    static_pool_data_filename: str,
    read_only: bool = False,
) -> Tuple[pd.DataFrame, pd.DataFrame, Dict[str, str], Dict[str, str], Dict[str, str]]:
    """
    Helper function to get static pool data, tokens, and Uniswap v2 event mappings.

    Parameters
    ----------
    cfg : Config
        The config object.
    exchanges : List[str]
        A list of exchanges to fetch data for.
    blockchain : str
        The name of the blockchain being used
    static_pool_data_filename : str
        The filename of the static pool data CSV file.
    read_only : bool, optional
        Whether to run the bot in read-only mode, by default False

    Returns
    -------
    Tuple[pd.DataFrame, pd.DataFrame, Dict[str, str]]
        A tuple of static pool data, tokens, and Uniswap v2 event mappings.

    """
    base_path = os.path.normpath(f"fastlane_bot/data/blockchain_data/{blockchain}/")
    # Read static pool data from CSV
    static_pool_data_filepath = os.path.join(
        base_path, f"{static_pool_data_filename}.csv"
    )
    static_pool_data = read_csv_file(static_pool_data_filepath)
    static_pool_data = static_pool_data[
        static_pool_data["exchange_name"].isin(exchanges)
    ]

    # Read Uniswap v2 event mappings and tokens
    uniswap_v2_filepath = os.path.join(base_path, "uniswap_v2_event_mappings.csv")
    uniswap_v2_event_mappings_df = read_csv_file(uniswap_v2_filepath)
    uniswap_v2_event_mappings = dict(
        uniswap_v2_event_mappings_df[["address", "exchange"]].values
    )

    # Read Uniswap v3 event mappings and tokens
    uniswap_v3_filepath = os.path.join(base_path, "uniswap_v3_event_mappings.csv")
    uniswap_v3_event_mappings_df = read_csv_file(uniswap_v3_filepath)
    uniswap_v3_event_mappings = dict(
        uniswap_v3_event_mappings_df[["address", "exchange"]].values
    )
    # Read Solidly v2 event mappings and tokens
    solidly_v2_filepath = os.path.join(base_path, "solidly_v2_event_mappings.csv")
    solidly_v2_event_mappings_df = read_csv_file(solidly_v2_filepath)
    solidly_v2_event_mappings = dict(
        solidly_v2_event_mappings_df[["address", "exchange"]].values
    )

    tokens_filepath = os.path.join(base_path, "tokens.csv")
    if not os.path.exists(tokens_filepath) and not read_only:
        df = pd.DataFrame(columns=["address", "symbol", "decimals"])
        df.to_csv(tokens_filepath)
    elif not os.path.exists(tokens_filepath) and read_only:
        raise ReadOnlyException(
            f"Tokens file {tokens_filepath} does not exist. Please run the bot in non-read-only mode to create it."
        )
    tokens = read_csv_file(tokens_filepath)
    tokens["address"] = tokens["address"].apply(lambda x: Web3.to_checksum_address(x))
    tokens = tokens.drop_duplicates(subset=["address"])
    tokens = tokens.dropna(subset=["decimals", "symbol", "address"])
    tokens["symbol"] = (
        tokens["symbol"]
        .str.replace(" ", "_")
        .str.replace("/", "_")
        .str.replace("-", "_")
    )

    def correct_tkn(tkn_address, keyname):
        try:
            return tokens[tokens["address"] == tkn_address][keyname].values[0]
        except IndexError:
            return np.nan

    static_pool_data["tkn0_address"] = static_pool_data["tkn0_address"].apply(
        lambda x: Web3.to_checksum_address(x)
    )
    static_pool_data["tkn1_address"] = static_pool_data["tkn1_address"].apply(
        lambda x: Web3.to_checksum_address(x)
    )
    static_pool_data["tkn0_decimals"] = static_pool_data["tkn0_address"].apply(
        lambda x: correct_tkn(x, "decimals")
    )
    static_pool_data["tkn1_decimals"] = static_pool_data["tkn1_address"].apply(
        lambda x: correct_tkn(x, "decimals")
    )

    static_pool_data["tkn0_symbol"] = static_pool_data["tkn0_address"].apply(
        lambda x: correct_tkn(x, "symbol")
    )
    static_pool_data["tkn1_symbol"] = static_pool_data["tkn1_address"].apply(
        lambda x: correct_tkn(x, "symbol")
    )
    static_pool_data["pair_name"] = (
        static_pool_data["tkn0_address"] + "/" + static_pool_data["tkn1_address"]
    )
    static_pool_data = static_pool_data.dropna(
        subset=[
            "pair_name",
            "exchange_name",
            "fee",
            "tkn0_symbol",
            "tkn1_symbol",
            "tkn0_decimals",
            "tkn1_decimals",
        ]
    )

    static_pool_data["descr"] = (
        static_pool_data["exchange_name"]
        + " "
        + static_pool_data["pair_name"]
        + " "
        + static_pool_data["fee"].astype(str)
    )
    # Initialize web3
    static_pool_data["cid"] = [
        cfg.w3.keccak(text=f"{row['descr']}").hex()
        for index, row in static_pool_data.iterrows()
    ]

    static_pool_data = static_pool_data.drop_duplicates(subset=["cid"])
    static_pool_data.reset_index(drop=True, inplace=True)

    return (
        static_pool_data,
        tokens,
        uniswap_v2_event_mappings,
        uniswap_v3_event_mappings,
        solidly_v2_event_mappings,
    )


def handle_tenderly_event_exchanges(
    cfg: Config, exchanges: str, tenderly_fork_id: str
) -> List[str]:
    """
    Handles the exchanges parameter.

    Parameters
    ----------
    cfg : Config
        The config object.
    exchanges : str
        A comma-separated string of exchanges to fetch data for.
    tenderly_fork_id : str
        The Tenderly fork ID.

    Returns
    -------
    List[str]
        A list of exchanges to fetch data for.

    """
    if not tenderly_fork_id:
        return []

    if not exchanges or exchanges == "None":
        return []

    exchanges = exchanges.split(",") if exchanges else []
    cfg.logger.info(
        f"[events.utils] [events.utils.handle_tenderly_event_exchanges] Running data fetching for exchanges: {exchanges}"
    )
    return exchanges


def add_fork_exchanges(cfg: Config, exchanges: List) -> List[str]:

    """
    Handles the exchanges parameter.

    Parameters
    ----------
    cfg : Config
        The config object.
    exchanges : str
        A comma-separated string of exchanges to fetch data for.

    Returns
    -------
    List[str]
        A list of exchanges to fetch data for.

    """
    # Check fork settings
    if "uniswap_v2_forks" in exchanges:
        exchanges += cfg.UNI_V2_FORKS
        exchanges.remove("uniswap_v2_forks")
    if "uniswap_v3_forks" in exchanges:
        exchanges += cfg.UNI_V3_FORKS
        exchanges.remove("uniswap_v3_forks")
    if "solidly_v2_forks" in exchanges:
        exchanges += cfg.SOLIDLY_V2_FORKS
        exchanges.remove("solidly_v2_forks")
    if "carbon_v1_forks" in exchanges:
        exchanges += cfg.CARBON_V1_FORKS
        exchanges.remove("carbon_v1_forks")
    exchanges = list(set(exchanges))
    return exchanges


def handle_exchanges(cfg: Config, exchanges: str) -> List[str]:
    """
    Handles the exchanges parameter.

    Parameters
    ----------
    cfg : Config
        The config object.
    exchanges : str
        A comma-separated string of exchanges to fetch data for.

    Returns
    -------
    List[str]
        A list of exchanges to fetch data for.

    """
    # Set external exchanges
    exchanges = exchanges.split(",") if exchanges else []
    exchanges = add_fork_exchanges(cfg=cfg, exchanges=exchanges)
    cfg.logger.info(f"[events.utils] Running data fetching for exchanges: {exchanges}")
    return exchanges


def handle_target_tokens(
    cfg: Config,
    flashloan_tokens: List[str],
    target_tokens: str,
) -> List[str]:
    """
    Handles the target tokens parameter.

    Parameters
    ----------
    cfg : Config
        The config object.
    flashloan_tokens : List[str]
        A list of flashloan tokens.
    target_tokens : str
        A comma-separated string of target tokens to fetch data for.

    Returns
    -------
    List[str]
        A list of target tokens to fetch data for.

    """

    if target_tokens:
        if target_tokens == "flashloan_tokens":
            target_tokens = flashloan_tokens
        else:
            target_tokens = target_tokens.split(",")
            # target_tokens = [
            #     QueryInterface.cleanup_token_key(token) for token in target_tokens
            # ]

            # Ensure that the target tokens are a subset of the flashloan tokens
            for token in flashloan_tokens:
                if token not in target_tokens:
                    cfg.logger.warning(
                        f"[events.utils.handle_target_tokens] Flashloan token {token} not in target tokens. Adding it to target tokens."
                    )
                    target_tokens.append(token)

        cfg.logger.info(
            f"[events.utils.handle_target_tokens] Target tokens are set as: {target_tokens}, {type(target_tokens)}"
        )

    return target_tokens


def handle_flashloan_tokens(
    cfg: Config, flashloan_tokens: str, tokens: pd.DataFrame
) -> List[str]:
    """
    Handles the flashloan tokens parameter.

    Parameters
    ----------
    cfg : Config
        The config object.
    flashloan_tokens : str
        A comma-separated string of flashloan tokens to fetch data for.

    Returns
    -------
    List[str]
        A list of flashloan tokens to fetch data for.
    """
    flt_symbols = get_tkn_symbols(flashloan_tokens=flashloan_tokens, tokens=tokens)
    flashloan_tokens = flashloan_tokens.split(",")
    unique_tokens = len(tokens["address"].unique())
    cfg.logger.info(f"unique_tokens: {unique_tokens}")

    cfg.logger.info(
        f"[events.utils.handle_flashloan_tokens] unique_tokens: {unique_tokens}"
    )
    flashloan_tokens = [
        tkn for tkn in flashloan_tokens if tkn in tokens["address"].unique()
    ]

    # Log the flashloan tokens
    cfg.logger.info(
        f"[events.utils.handle_flashloan_tokens] Flashloan tokens are set as: {flt_symbols}, {type(flashloan_tokens)}"
    )
    return flashloan_tokens


def get_config(
    default_min_profit_gas_token: str,
    limit_bancor3_flashloan_tokens: bool,
    loglevel: str,
    logging_path: str,
    blockchain: str,
    flashloan_tokens: str,
    tenderly_fork_id: str = None,
    self_fund: bool = False,
) -> Config:
    """
    Gets the config object.

    Parameters
    ----------
    default_min_profit_bnt : int or Decimal
        The default minimum profit in BNT.
    limit_bancor3_flashloan_tokens : bool
        Whether to limit the flashloan tokens to Bancor v3 pools.
    loglevel : str
        The log level.
    logging_path : str
        The logging path.
    blockchain : str
        The name of the blockchain
    flashloan_tokens (str):
        Comma seperated list of tokens that the bot can use for flash loans.
    tenderly_fork_id : str, optional
        The Tenderly fork ID, by default None
    self_fund : bool
        The bot will default to using flashloans if False, otherwise it will attempt to use funds from the wallet.
    Returns
    -------
    Config
        The config object.

    """
    default_min_profit_gas_token = Decimal(default_min_profit_gas_token)

    if tenderly_fork_id:
        cfg = Config.new(
            config=Config.CONFIG_TENDERLY,
            loglevel=loglevel,
            logging_path=logging_path,
            blockchain=blockchain,
            self_fund=self_fund,
        )
        cfg.logger.info("[events.utils.get_config] Using Tenderly config")
    else:
        cfg = Config.new(
            config=Config.CONFIG_MAINNET,
            loglevel=loglevel,
            logging_path=logging_path,
            blockchain=blockchain,
            self_fund=self_fund,
        )
        cfg.logger.info("[events.utils.get_config] Using mainnet config")
    cfg.LIMIT_BANCOR3_FLASHLOAN_TOKENS = limit_bancor3_flashloan_tokens
    cfg.DEFAULT_MIN_PROFIT_GAS_TOKEN = Decimal(default_min_profit_gas_token)
    cfg.GAS_TKN_IN_FLASHLOAN_TOKENS = (
        cfg.NATIVE_GAS_TOKEN_ADDRESS in flashloan_tokens
        or cfg.WRAPPED_GAS_TOKEN_ADDRESS in flashloan_tokens
    )
    return cfg


def get_loglevel(loglevel: str) -> Any:
    """
    Gets the log level.

    Parameters
    ----------
    loglevel : str
        The log level.

    Returns
    -------
    Any
        The log level.

    """
    return (
        Config.LOGLEVEL_DEBUG
        if loglevel == "DEBUG"
        else Config.LOGLEVEL_INFO
        if loglevel == "INFO"
        else Config.LOGLEVEL_WARNING
        if loglevel == "WARNING"
        else Config.LOGLEVEL_ERROR
        if loglevel == "ERROR"
        else Config.LOGLEVEL_INFO
    )


def get_event_filters(
    n_jobs: int, mgr: Any, start_block: int, current_block: int
) -> Any:
    """
    Creates event filters for the specified block range.

    Parameters
    ----------
    n_jobs : int
        The number of jobs to run in parallel.
    mgr : Any
        The manager object.
    start_block : int
        The starting block number of the event filters.
    current_block : int
        The current block number of the event filters.

    Returns
    -------
    Any
        A list of event filters.
    """
    bancor_pol_events = ["TradingEnabled", "TokenTraded"]

    # Get for exchanges except POL contract
    by_block_events = Parallel(n_jobs=n_jobs, backend="threading")(
        delayed(event.create_filter)(fromBlock=start_block, toBlock=current_block)
        for event in mgr.events
        if event.__name__ not in bancor_pol_events
    )

    # Get all events since the beginning of time for Bancor POL contract
    max_num_events = Parallel(n_jobs=n_jobs, backend="threading")(
        delayed(event.create_filter)(fromBlock=0, toBlock="latest")
        for event in mgr.events
        if event.__name__ in bancor_pol_events
    )
    return by_block_events + max_num_events


def get_all_events(n_jobs: int, event_filters: Any) -> List[Any]:
    """
    Fetches all events using the given event filters.

    Parameters
    ----------
    n_jobs : int
        The number of jobs to run in parallel.
    event_filters : Any
        A list of event filters.

    Returns
    -------
    List[Any]
        A list of all events.
    """

    def throttled_get_all_entries(event_filter):
        try:
            return event_filter.get_all_entries()
        except Exception as e:
            if "Too Many Requests for url" in str(e):
                time.sleep(random.random())
                return event_filter.get_all_entries()
            else:
                raise e

    return Parallel(n_jobs=n_jobs, backend="threading")(
        delayed(throttled_get_all_entries)(event_filter)
        for event_filter in event_filters
    )


def convert_to_serializable(data: Any) -> Any:
    if isinstance(data, bytes):
        return base64.b64encode(data).decode("ascii")
    elif isinstance(data, dict):
        return {key: convert_to_serializable(value) for key, value in data.items()}
    elif isinstance(data, list):
        return [convert_to_serializable(item) for item in data]
    elif hasattr(data, "__dict__"):
        return convert_to_serializable(data.__dict__)
    else:
        return data


def save_events_to_json(
    cache_latest_only,
    logging_path,
    mgr,
    latest_events: List[Any],
    start_block: int,
    current_block: int,
) -> None:
    """
    Saves the given events to a JSON file.

    Parameters
    ----------
    cache_latest_only : bool
        Whether to cache the latest events only.
    logging_path : str
        The logging path.
    mgr : Any
        The manager object.
    latest_events : List[Any]
        A list of the latest events.
    start_block : int
        The starting block number.
    current_block : int
        The current block number.
    """
    if cache_latest_only:
        path = f"{logging_path}/latest_event_data.json"
    else:
        if not os.path.isdir("event_data"):
            os.mkdir("event_data")
        path = (
            f"event_data/{mgr.SUPPORTED_EXCHANGES}_{start_block}_{current_block}.json"
        )
    try:
        with open(path, "w") as f:
            # Remove contextId from the latest events
            latest_events = convert_to_serializable(latest_events)
            # latest_events = [
            #     _["args"].pop("contextId", None) for _ in latest_events
            # ] and latest_events
            f.write(json.dumps(latest_events))
            mgr.cfg.logger.info(f"Saved events to {path}")
    except Exception as e:
        mgr.cfg.logger.warning(
            f"[events.utils.save_events_to_json]: {e}. "
            f"This will not impact bot functionality. "
            f"Skipping..."
        )
    mgr.cfg.logger.debug(f"[events.utils.save_events_to_json] Saved events to {path}")


def update_pools_from_events(n_jobs: int, mgr: Any, latest_events: List[Any]):
    """
    Updates the pools with the given events.

    Parameters
    ----------
    n_jobs : int
        The number of jobs to run in parallel.
    mgr : Any
        The manager object.

    """
    Parallel(n_jobs=n_jobs, backend="threading")(
        delayed(mgr.update_from_event)(event=event) for event in latest_events
    )


def write_pool_data_to_disk(
    cache_latest_only: bool, logging_path: str, mgr: Any, current_block: int
) -> None:
    """
    Writes the pool data to disk.

    Parameters
    ----------
    cache_latest_only : bool
        Whether to cache the latest pool data only.
    logging_path : str
        The logging path.
    mgr : Any
        The manager object.
    current_block : int
        The current block number.
    """
    if cache_latest_only:
        path = f"{logging_path}/latest_pool_data.json"
    else:
        if not os.path.isdir("pool_data"):
            os.mkdir("pool_data")
        path = f"pool_data/{mgr.SUPPORTED_EXCHANGES}_{current_block}.json"
    try:
        df = pd.DataFrame(mgr.pool_data)

        def remove_nan(row):
            return {col: val for col, val in row.items() if pd.notna(val)}

        # Apply the function to each row
        cleaned_df = df.apply(remove_nan, axis=1)
        cleaned_df.to_json(path, orient="records")
    except Exception as e:
        mgr.cfg.logger.error(f"Error writing pool data to disk: {e}")


def parse_non_multicall_rows_to_update(
    mgr: Any,
    rows_to_update: List[Hashable],
) -> List[Hashable]:
    """
    Parses the rows to update for Bancor v3 pools.

    Parameters
    ----------
    mgr : Any
        The manager object.
    rows_to_update : List[Hashable]
        A list of rows to update.

    Returns
    -------
    Tuple[List[Hashable], List[Hashable]]
        A tuple of the Bancor v3 pool rows to update and other pool rows to update.
    """

    other_pool_rows = [
        idx
        for idx in rows_to_update
        if mgr.pool_data[idx]["exchange_name"] not in mgr.cfg.MULTICALLABLE_EXCHANGES
    ]
    return other_pool_rows


def init_bot(mgr: Any) -> CarbonBot:
    """
    Initializes the bot.

    Parameters
    ----------
    mgr : Base
        The manager object.

    Returns
    -------
    CarbonBot
        The bot object.
    """
    db = QueryInterface(
        mgr=mgr,
        ConfigObj=mgr.cfg,
        state=mgr.pool_data,
        uniswap_v2_event_mappings=mgr.uniswap_v2_event_mappings,
        exchanges=mgr.exchanges,
    )
    bot = CarbonBot(ConfigObj=mgr.cfg)
    bot.db = db
    # bot.TxSubmitHandler.ConfigObj = mgr.cfg
    # bot.TxSubmitHandler.ConfigObj.w3 = mgr.cfg.w3
    # bot.TxSubmitHandler.ConfigObj.w3 = mgr.cfg.w3
    assert isinstance(
        bot.db, QueryInterface
    ), "QueryInterface not initialized correctly"
    return bot


def update_pools_from_contracts(
    mgr: Any,
    n_jobs: int,
    rows_to_update: List[int] or List[Hashable],
    token_address: bool = False,
    current_block: int = None,
) -> None:
    """
    Updates the pools with the given indices by calling the contracts.

    Parameters
    ----------
    mgr : Any
        The manager object.
    n_jobs : int
        The number of jobs to run in parallel.
    rows_to_update : List[int]
        A list of rows to update.
    multicall_contract : MultiProviderContractWrapper or web3.contract.Contract
        The multicall contract.
    token_address : bool, optional
        Whether to update the token address, by default False
    current_block : int, optional
        The current block number, by default None

    """
    Parallel(n_jobs=n_jobs, backend="threading")(
        delayed(mgr.update)(
            pool_info=mgr.pool_data[idx],
            block_number=current_block,
            token_address=token_address,
        )
        for idx in rows_to_update
    )


def get_cached_events(mgr: Any, logging_path: str) -> List[Any]:
    """
    Gets the cached events.

    Parameters
    ----------
    mgr : Any
        The manager object.
    logging_path : str
        The logging path.

    Returns
    -------
    List[Any]
        A list of the cached events.

    """
    # read data from the json file latest_event_data.json
    mgr.cfg.logger.info("[events.utils] Using cached events...")
    path = "fastlane_bot/data/latest_event_data.json".replace("./logs", "logs")
    os.path.isfile(path)
    with open(path, "r") as f:
        latest_events = json.load(f)
    if not latest_events or len(latest_events) == 0:
        raise ValueError("No events found in the json file")
    mgr.cfg.logger.info(f"[events.utils] Found {len(latest_events)} new events")
    return latest_events


def handle_subsequent_iterations(
    arb_mode: str,
    bot: CarbonBot,
    flashloan_tokens: List[str],
    polling_interval: int,
    randomizer: int,
    run_data_validator: bool,
    target_tokens: List[str] = None,
    loop_idx: int = 0,
    logging_path: str = None,
    replay_from_block: int = None,
    tenderly_uri: str = None,
    mgr: Any = None,
    forked_from_block: int = None,
):
    """
    Handles the subsequent iterations of the bot.

    Parameters
    ----------
    arb_mode : str
        The arb mode.
    bot : CarbonBot
        The bot object.
    flashloan_tokens : List[str]
        A list of flashloan tokens.
    polling_interval : int
        The polling interval.
    randomizer : int
        The randomizer.
    run_data_validator : bool
        Whether to run the data validator.
    target_tokens : List[str], optional
        A list of target tokens, by default None
    loop_idx : int, optional
        The loop index, by default 0
    logging_path : str, optional
        The logging path, by default None
    replay_from_block : int, optional
        The block number to replay from, by default None
    tenderly_uri : str, optional
        The Tenderly URI, by default None
    mgr : Any
        The manager object.
    forked_from_block : int
        The block number to fork from.

    """
    if loop_idx > 0 or replay_from_block:
        # bot.db.handle_token_key_cleanup()
        bot.db.remove_unmapped_uniswap_v2_pools()
        bot.db.remove_zero_liquidity_pools()
        bot.db.remove_unsupported_exchanges()
        # bot.db.remove_faulty_token_pools()
        # bot.db.remove_pools_with_invalid_tokens()
        # bot.db.ensure_descr_in_pool_data()

        # Filter the target tokens
        if target_tokens:
            bot.db.filter_target_tokens(target_tokens)

        # Log the forked_from_block
        if forked_from_block:
            mgr.cfg.logger.info(
                f"[events.utils] Submitting bot.run with forked_from_block: {forked_from_block}, replay_from_block {replay_from_block}"
            )
            mgr.cfg.w3 = Web3(Web3.HTTPProvider(tenderly_uri))

        # Run the bot
        bot.run(
            polling_interval=polling_interval,
            flashloan_tokens=flashloan_tokens,
            mode="single",
            arb_mode=arb_mode,
            run_data_validator=run_data_validator,
            randomizer=randomizer,
            logging_path=logging_path,
            replay_mode=True if replay_from_block else False,
            tenderly_fork=tenderly_uri.split("/")[-1] if tenderly_uri else None,
            replay_from_block=forked_from_block,
        )


def verify_state_changed(bot: CarbonBot, initial_state: List[Dict[str, Any]], mgr: Any):
    """
    Verifies that the state has changed.

    Parameters
    ----------
    bot : CarbonBot
        The bot object.
    initial_state : Dict[str, Any]
        The initial state.
    mgr : Any
        The manager object.

    """
    # Compare the initial state to the final state, and update the state if it has changed
    final_state = mgr.pool_data.copy()
    final_state_bancor_pol = [
        final_state[i]
        for i in range(len(final_state))
        if final_state[i]["exchange_name"] == mgr.cfg.BANCOR_POL_NAME
    ]
    # assert bot.db.state == final_state, "\n *** bot failed to update state *** \n"
    if initial_state != final_state_bancor_pol:
        mgr.cfg.logger.debug("[events.utils.verify_state_changed] State has changed...")
    else:
        mgr.cfg.logger.warning(
            "[events.utils.verify_state_changed] State has not changed... This may indicate an error"
        )


def handle_duplicates(mgr: Any):
    """
    Handles the duplicates in the pool data.

    Parameters
    ----------
    mgr : Any
        The manager object.

    """
    # check if any duplicate cid's exist in the pool data
    mgr.deduplicate_pool_data()
    cids = [pool["cid"] for pool in mgr.pool_data]
    assert len(cids) == len(set(cids)), "duplicate cid's exist in the pool data"


def get_pools_for_exchange(exchange: str, mgr: Any) -> [Any]:
    """
    Handles the initial iteration of the bot.

    Parameters
    ----------
    mgr : Any
        The manager object.
    exchange : str
        The exchange for which to get pools

    Returns
    -------
    List[Any]
        A list of pools for the specified exchange.
    """
    return [
        idx
        for idx, pool in enumerate(mgr.pool_data)
        if pool["exchange_name"] == exchange
    ]


def handle_initial_iteration(
    backdate_pools: bool,
    current_block: int,
    last_block: int,
    mgr: Any,
    n_jobs: int,
    start_block: int,
):
    """
    Handles the initial iteration of the bot.

    Parameters
    ----------
    backdate_pools : bool
        Whether to backdate the pools.
    current_block : int
        The current block number.
    last_block : int
        The last block number.
    mgr : Any
        The manager object.
    n_jobs : int
        The number of jobs to run in parallel.
    start_block : int
        The starting block number.

    """

    if last_block == 0:
        non_multicall_rows_to_update = mgr.get_rows_to_update(start_block)

        if backdate_pools:
            # Remove duplicates
            non_multicall_rows_to_update = list(set(non_multicall_rows_to_update))

            # Parse the rows to update
            other_pool_rows = parse_non_multicall_rows_to_update(
                mgr, non_multicall_rows_to_update
            )

            for rows in [other_pool_rows]:
                update_pools_from_contracts(
                    mgr,
                    n_jobs=n_jobs,
                    rows_to_update=rows,
                    current_block=current_block,
                )


def get_tenderly_events(
    mgr,
    start_block,
    current_block,
    tenderly_fork_id,
):
    """
    Gets the Tenderly POL events.

    Parameters
    ----------
    mgr: Any
        The manager object.
    start_block: int
        The starting block number.
    current_block: int
        The current block number.
    tenderly_fork_id: str
        The Tenderly fork ID.

    Returns
    -------
    List[Any]
        A list of Tenderly POL events.

    """
    # connect to the Tenderly fork
    mgr.cfg.logger.info(
        f"Connecting to Tenderly fork: {tenderly_fork_id}, current_block: {current_block}, start_block: {start_block}"
    )
    tenderly_events_all = []
    tenderly_exchanges = mgr.tenderly_event_exchanges
    for exchange in tenderly_exchanges:
        contract = mgr.tenderly_event_contracts[exchange]
        exchange_events = mgr.exchanges[exchange].get_events(contract)

        tenderly_events = [
            event.getLogs(fromBlock=current_block - 1000, toBlock=current_block)
            for event in exchange_events
        ]

        tenderly_events = [event for event in tenderly_events if len(event) > 0]
        tenderly_events = [
            complex_handler(event)
            for event in [complex_handler(event) for event in tenderly_events]
        ]
        tenderly_events_all += tenderly_events
    return tenderly_events_all


def get_latest_events(
    current_block: int,
    mgr: Any,
    n_jobs: int,
    start_block: int,
    cache_latest_only: bool,
    logging_path: str,
) -> List[Any]:
    """
    Gets the latest events.

    Parameters
    ----------
    current_block : int
        The current block number.
    mgr : Any
        The manager object.
    n_jobs : int
        The number of jobs to run in parallel.
    start_block : int
        The starting block number.
    cache_latest_only : bool
        Whether to cache the latest events only.
    logging_path : str
        The logging path.

    Returns
    -------
    List[Any]
        A list of the latest events.
    """
    tenderly_events = []

    if mgr.tenderly_fork_id and mgr.tenderly_event_exchanges:
        tenderly_events = get_tenderly_events(
            mgr=mgr,
            start_block=start_block,
            current_block=current_block,
            tenderly_fork_id=mgr.tenderly_fork_id,
        )
        mgr.cfg.logger.info(
            f"[events.utils.get_latest_events] tenderly_events: {len(tenderly_events)}"
        )

    # Get all event filters, events, and flatten them
    events = [
        complex_handler(event)
        for event in [
            complex_handler(event)
            for event in get_all_events(
                n_jobs,
                get_event_filters(n_jobs, mgr, start_block, current_block),
            )
        ]
    ]

    # Filter out the latest events per pool, save them to disk, and update the pools
    latest_events = filter_latest_events(mgr, events)
    if mgr.tenderly_fork_id:
        if tenderly_events:
            latest_tenderly_events = filter_latest_events(mgr, tenderly_events)
            latest_events += latest_tenderly_events

        # remove the events from any mgr.tenderly_event_exchanges exchanges
        for exchange in mgr.tenderly_event_exchanges:
            if pool_type := mgr.pool_type_from_exchange_name(exchange):
                latest_events = [
                    event
                    for event in latest_events
                    if not pool_type.event_matches_format(event)
                ]

    carbon_pol_events = [event for event in latest_events if "token" in event["args"]]
    mgr.cfg.logger.info(
        f"[events.utils.get_latest_events] Found {len(latest_events)} new events, {len(carbon_pol_events)} carbon_pol_events"
    )

    # Save the latest events to disk
    save_events_to_json(
        cache_latest_only,
        logging_path,
        mgr,
        latest_events,
        start_block,
        current_block,
    )
    return latest_events


def get_start_block(
    alchemy_max_block_fetch: int,
    last_block: int,
    mgr: Any,
    reorg_delay: int,
    replay_from_block: int,
) -> Tuple[int, int or None]:
    """
    Gets the starting block number.

    Parameters
    ----------
    alchemy_max_block_fetch : int
        The maximum number of blocks to fetch.
    last_block : int
        The last block number.
    mgr : Any
        The manager object.
    reorg_delay : int
        The reorg delay.
    replay_from_block : int
        The block number to replay from.

    Returns
    -------
    Tuple[int, int or None]
        The starting block number.

    """
    if replay_from_block:
        return (
            replay_from_block - 1
            if last_block != 0
            else replay_from_block - reorg_delay - alchemy_max_block_fetch
        ), replay_from_block
    elif mgr.tenderly_fork_id:
        # connect to the Tenderly fork and get the latest block number
<<<<<<< HEAD
        current_block = mgr.w3_tenderly.eth.block_number
        from_block = (
=======
        from_block = mgr.w3_tenderly.eth.block_number
        # Log all non-integer block numbers
        non_int_values = [
            (index, block["last_updated_block"], type(block["last_updated_block"]))
            for index, block in enumerate(mgr.pool_data) if type(block["last_updated_block"]) is not int
        ]
        if non_int_values:
            mgr.cfg.logger.info(f"[events.utils.get_start_block] non_int_values: {non_int_values}")
        return (
>>>>>>> 32101c4c
            max(block["last_updated_block"] for block in mgr.pool_data) - reorg_delay
            if last_block != 0
            else current_block - reorg_delay - alchemy_max_block_fetch
        )
        if (current_block - from_block) > 2000:
            from_block = current_block - 2000
        return from_block, current_block
    else:
        current_block = mgr.web3.eth.block_number
<<<<<<< HEAD
        from_block = (
            max(block["last_updated_block"] for block in mgr.pool_data)
            - reorg_delay
            if last_block != 0
            else current_block - reorg_delay - alchemy_max_block_fetch
        )
        if (current_block - from_block) > 2000:
            from_block = current_block - 2000
=======
        # Log all non-integer block numbers
        non_int_values = [
            (index, block["last_updated_block"], type(block["last_updated_block"]))
            for index, block in enumerate(mgr.pool_data) if type(block["last_updated_block"]) is not int
        ]
        if non_int_values:
            mgr.cfg.logger.info(f"[events.utils.get_start_block] non_int_values: {non_int_values}")
>>>>>>> 32101c4c
        return (
            from_block,
            None,
        )


def get_tenderly_block_number(tenderly_fork_id: str) -> int:
    """
    Gets the Tenderly block number.

    Parameters
    ----------
    tenderly_fork_id : str
        The Tenderly fork ID.

    Returns
    -------
    int
        The Tenderly block number.

    """
    provider = Web3.HTTPProvider(f"https://rpc.tenderly.co/fork/{tenderly_fork_id}")
    web3 = Web3(provider)
    return web3.eth.block_number


def setup_replay_from_block(mgr: Any, block_number: int) -> Tuple[str, int]:
    """
    Setup a Tenderly fork from a specific block number.

    Parameters
    ----------
    mgr : Any
        The manager object
    block_number: int
        The block number to fork from.

    Returns
    -------
    str
        The web3 provider URL to use for the fork.

    """
    from web3 import Web3

    # The network and block where Tenderly fork gets created
    forkingPoint = {"network_id": "1", "block_number": block_number}

    # Define your Tenderly credentials and project info
    tenderly_access_key = os.getenv("TENDERLY_ACCESS_KEY")
    tenderly_user = os.getenv("TENDERLY_USER")
    tenderly_project = os.getenv("TENDERLY_PROJECT")

    # Base URL for Tenderly's API
    base_url = "https://api.tenderly.co/api/v1"

    # Define the headers for the request
    headers = {"X-Access-Key": tenderly_access_key, "Content-Type": "application/json"}

    # Define the project URL
    project_url = f"account/{tenderly_user}/project/{tenderly_project}"

    # Make the request to create the fork
    fork_response = requests.post(
        f"{base_url}/{project_url}/fork", headers=headers, json=forkingPoint
    )

    # Check if the request was successful
    fork_response.raise_for_status()

    # Parse the JSON response
    fork_data = fork_response.json()

    # Extract the fork id from the response
    fork_id = fork_data["simulation_fork"]["id"]

    # Log the fork id
    mgr.cfg.logger.info(
        f"[events.utils.setup_replay_from_block] Forked with fork id: {fork_id}"
    )

    # Create the provider you can use throughout the rest of your project
    provider = Web3.HTTPProvider(f"https://rpc.tenderly.co/fork/{fork_id}")

    mgr.cfg.logger.info(
        f"[events.utils.setup_replay_from_block] Forking from block_number: {block_number}, for fork_id: {fork_id}"
    )

    return provider.endpoint_uri, block_number


def set_network_connection_to_tenderly(
    mgr: Any,
    use_cached_events: bool,
    tenderly_uri: str,
    forked_from_block: int = None,
    tenderly_fork_id: str = None,
) -> Any:
    """
    Set the network connection to Tenderly.

    Parameters
    ----------
    mgr: Any (Manager)
        The manager object.
    use_cached_events: bool
        Whether to use cached events.
    tenderly_uri: str
        The Tenderly URI.
    forked_from_block: int
        The block number the Tenderly fork was created from.
    tenderly_fork_id: str
        The Tenderly fork ID.

    Returns
    -------
    Any (Manager object, Any is used to avoid circular import)
        The manager object.

    """
    assert (
        not use_cached_events
    ), "Cannot replay from block and use cached events at the same time"
    if not tenderly_uri and not tenderly_fork_id:
        return mgr, forked_from_block
    elif tenderly_fork_id:
        tenderly_uri = f"https://rpc.tenderly.co/fork/{tenderly_fork_id}"
        forked_from_block = None
        mgr.cfg.logger.info(
            f"[events.utils.set_network_connection_to_tenderly] Using Tenderly fork id: {tenderly_fork_id} at {tenderly_uri}"
        )
        mgr.cfg.w3 = Web3(Web3.HTTPProvider(tenderly_uri))
    elif tenderly_uri:
        mgr.cfg.logger.info(
            f"[events.utils.set_network_connection_to_tenderly] Connecting to Tenderly fork at {tenderly_uri}"
        )
        mgr.cfg.w3 = Web3(Web3.HTTPProvider(tenderly_uri))

    if tenderly_fork_id and not forked_from_block:
        forked_from_block = mgr.cfg.w3.eth.block_number

    assert (
        mgr.cfg.w3.provider.endpoint_uri == tenderly_uri
    ), f"Failed to connect to Tenderly fork at {tenderly_uri} - got {mgr.cfg.w3.provider.endpoint_uri} instead"
    mgr.cfg.logger.info(
        f"[events.utils.set_network_connection_to_tenderly] Successfully connected to Tenderly fork at {tenderly_uri}, forked from block: {forked_from_block}"
    )
    mgr.cfg.NETWORK = mgr.cfg.NETWORK_TENDERLY
    return mgr, forked_from_block


def set_network_connection_to_mainnet(
    mgr: Any, use_cached_events: bool, mainnet_uri: str
) -> Any:
    """
    Set the network connection to Mainnet.

    Parameters
    ----------
    mgr
    use_cached_events
    mainnet_uri

    Returns
    -------
    Any (Manager object, Any is used to avoid circular import)
        The manager object.

    """

    assert (
        not use_cached_events
    ), "Cannot replay from block and use cached events at the same time"

    mgr.cfg.w3 = Web3(Web3.HTTPProvider(mainnet_uri))

    assert (
        mgr.cfg.w3.provider.endpoint_uri == mainnet_uri
    ), f"Failed to connect to Mainnet at {mainnet_uri} - got {mgr.cfg.w3.provider.endpoint_uri} instead"
    mgr.cfg.logger.info(
        "[events.utils.set_network_connection_to_mainnet] Successfully connected to Mainnet"
    )
    mgr.cfg.NETWORK = mgr.cfg.NETWORK_MAINNET
    return mgr


def handle_limit_pairs_for_replay_mode(
    cfg: Config,
    limit_pairs_for_replay: str,
    replay_from_block: int,
    static_pool_data: pd.DataFrame,
) -> pd.DataFrame:
    """
    Splits, validates, and logs the `limit_pairs_for_replay` for replay mode.

    Parameters
    ----------
    cfg: Config
        The config object.
    limit_pairs_for_replay: str
        A comma-separated list of pairs to limit replay to. Must be in the format
    replay_from_block: int
        The block number to replay from. (For debugging / testing)
    static_pool_data: pd.DataFrame
        The static pool data.

    Returns
    -------
    pd.DataFrame
        The static pool data.

    """
    if limit_pairs_for_replay and replay_from_block:
        limit_pairs_for_replay = limit_pairs_for_replay.split(",")
        cfg.logger.info(
            f"[events.utils.handle_limit_pairs_for_replay_mode] Limiting replay to pairs: {limit_pairs_for_replay}"
        )
        static_pool_data = static_pool_data[
            static_pool_data["pair_name"].isin(limit_pairs_for_replay)
        ]
    return static_pool_data


def set_network_to_tenderly_if_replay(
    last_block: int,
    loop_idx: int,
    mgr: Any,
    replay_from_block: int,
    tenderly_uri: str or None,
    use_cached_events: bool,
    forked_from_block: int = None,
    tenderly_fork_id: str = None,
) -> Tuple[Any, str or None, int or None]:
    """
    Set the network connection to Tenderly if replaying from a block

    Parameters
    ----------
    last_block : int
        The last block that was processed
    loop_idx : int
        The current loop index
    mgr : Any
        The manager object
    replay_from_block : int
        The block to replay from
    tenderly_uri : str
        The Tenderly URI
    use_cached_events : bool
        Whether to use cached events
    forked_from_block : int
        The block number the Tenderly fork was created from.
    tenderly_fork_id : str
        The Tenderly fork id

    Returns
    -------
    mgr : Any
        The manager object
    tenderly_uri : str or None
        The Tenderly URI
    forked_from_block : int or None
        The block number the Tenderly fork was created from.
    """
    if not replay_from_block and not tenderly_fork_id:
        return mgr, None, None

    elif last_block == 0 and tenderly_fork_id:
        mgr.cfg.logger.info(
            f"[events.utils.set_network_to_tenderly_if_replay] Setting network connection to Tenderly idx: {loop_idx}"
        )
        mgr, forked_from_block = set_network_connection_to_tenderly(
            mgr=mgr,
            use_cached_events=use_cached_events,
            tenderly_uri=tenderly_uri,
            forked_from_block=forked_from_block,
            tenderly_fork_id=tenderly_fork_id,
        )
        tenderly_uri = mgr.cfg.w3.provider.endpoint_uri
        return mgr, tenderly_uri, forked_from_block

    elif replay_from_block and loop_idx > 0 and mgr.cfg.NETWORK != "tenderly":
        # Tx must always be submitted from Tenderly when in replay mode
        mgr.cfg.logger.info(
            f"[events.utils.set_network_to_tenderly_if_replay] Setting network connection to Tenderly idx: {loop_idx}"
        )
        mgr, forked_from_block = set_network_connection_to_tenderly(
            mgr=mgr,
            use_cached_events=use_cached_events,
            tenderly_uri=tenderly_uri,
            forked_from_block=forked_from_block,
        )
        mgr.cfg.w3.provider.endpoint_uri = tenderly_uri
        return mgr, tenderly_uri, forked_from_block

    else:
        tenderly_uri, forked_from_block = setup_replay_from_block(
            mgr=mgr, block_number=replay_from_block
        )
        mgr.cfg.NETWORK = mgr.cfg.NETWORK_TENDERLY
        return mgr, tenderly_uri, forked_from_block


def set_network_to_mainnet_if_replay(
    last_block: int,
    loop_idx: int,
    mainnet_uri: str,
    mgr: Any,
    replay_from_block: int,
    use_cached_events: bool,
):
    """
    Set the network connection to Mainnet if replaying from a block

    Parameters
    ----------
    last_block : int
        The last block that the bot processed
    loop_idx : int
        The current loop index
    mainnet_uri : str
        The URI of the Mainnet node
    mgr : Any
        The manager object
    replay_from_block : int
        The block to replay from
    use_cached_events : bool
        Whether to use cached events

    Returns
    -------
    mgr : Any
        The manager object

    """
    if (
        (replay_from_block or mgr.tenderly_fork_id)
        and mgr.cfg.NETWORK != "mainnet"
        and last_block != 0
    ):
        mgr.cfg.logger.info(
            f"[events.utils.set_network_to_mainnet_if_replay] Setting network connection to Mainnet idx: {loop_idx}"
        )
        mgr = set_network_connection_to_mainnet(
            mgr=mgr,
            use_cached_events=use_cached_events,
            mainnet_uri=mainnet_uri,
        )
    return mgr


def append_fork_for_cleanup(forks_to_cleanup: List[str], tenderly_uri: str):
    """
    Appends the fork to the forks_to_cleanup list if it is not None.

    Parameters
    ----------
    forks_to_cleanup : List[str]
        The list of forks to cleanup.
    tenderly_uri : str
        The tenderly uri.

    Returns
    -------
    forks_to_cleanup : List[str]
        The list of forks to cleanup.

    """
    if tenderly_uri is not None:
        forks_to_cleanup.append(tenderly_uri.split("/")[-1])
    return forks_to_cleanup


def delete_tenderly_forks(forks_to_cleanup: List[str], mgr: Any) -> List[str]:
    """
    Deletes the forks that were created on Tenderly.

    Parameters
    ----------
    forks_to_cleanup : List[str]
        List of Tenderly fork names to delete.
    mgr : Any
        The manager object.
    """

    forks_to_keep = [forks_to_cleanup[-1], forks_to_cleanup[-2]]
    forks_to_cleanup = [fork for fork in forks_to_cleanup if fork not in forks_to_keep]

    # Delete the forks
    for fork in forks_to_cleanup:
        # Define your Tenderly credentials and project info
        tenderly_access_key = os.getenv("TENDERLY_ACCESS_KEY")
        tenderly_project = os.getenv("TENDERLY_PROJECT")

        # Define the headers for the request
        headers = {
            "X-Access-Key": tenderly_access_key,
            "Content-Type": "application/json",
        }

        url = f"https://api.tenderly.co/api/v2/project/{tenderly_project}/forks/{fork}"

        # Make the request to create the fork
        fork_response = requests.delete(url, headers=headers)

        mgr.cfg.logger.info(
            f"[events.utils.delete_tenderly_forks] Delete Fork {fork}, Response: {fork_response.status_code}"
        )

    return forks_to_keep


def verify_min_bnt_is_respected(bot: CarbonBot, mgr: Any):
    """
    Verifies that the bot respects the min profit. Used for testing.

    Parameters
    ----------
    bot : CarbonBot
        The bot object.
    mgr : Any
        The manager object.

    """
    # Verify MIN_PROFIT_BNT is set and respected
    assert (
        bot.ConfigObj.DEFAULT_MIN_PROFIT_GAS_TOKEN
        == mgr.cfg.DEFAULT_MIN_PROFIT_GAS_TOKEN
    ), "bot failed to update min profit"
    mgr.cfg.logger.debug(
        "[events.utils.verify_min_bnt_is_respected] Bot successfully updated min profit"
    )


def handle_target_token_addresses(static_pool_data: pd.DataFrame, target_tokens: List):
    """
    Get the addresses of the target tokens.

    Parameters
    ----------
    static_pool_data : pd.DataFrame
        The static pool data.
    target_tokens : List
        The target tokens.

    Returns
    -------
    List
        The addresses of the target tokens.

    """
    # Get the addresses of the target tokens
    target_token_addresses = []
    if target_tokens:
        for token in target_tokens:
            target_token_addresses = (
                target_token_addresses
                + static_pool_data[static_pool_data["tkn0_address"] == token][
                    "tkn0_address"
                ].tolist()
            )
            target_token_addresses = (
                target_token_addresses
                + static_pool_data[static_pool_data["tkn1_address"] == token][
                    "tkn1_address"
                ].tolist()
            )
    target_token_addresses = list(set(target_token_addresses))
    return target_token_addresses


def handle_replay_from_block(replay_from_block: int) -> (int, int, bool):
    """
    Handle the replay from block flag.

    Parameters
    ----------
    replay_from_block : int
        The block number to replay from.

    Returns
    -------
    polling_interval : int
        The time interval at which the bot polls for new events.

    """
    if replay_from_block:
        assert (
            replay_from_block > 0
        ), "The block number to replay from must be greater than 0."
    reorg_delay = 0
    use_cached_events = False
    polling_interval = 0
    return polling_interval, reorg_delay, use_cached_events


# %%
def get_current_block(
    last_block: int,
    mgr: Any,
    reorg_delay: int,
    replay_from_block: int,
    tenderly_fork_id: str,
) -> int:
    """
    Get the current block number, then adjust to the block number reorg_delay blocks ago to avoid reorgs

    Parameters
    ----------
    last_block: int
        The last block
    mgr: Any
        The manager object
    reorg_delay: int
        The number of blocks to wait to avoid reorgs
    replay_from_block: int
        The block number to replay from
    tenderly_fork_id: str
        The Tenderly fork id

    Returns
    -------
    int
        The current block number

    """
    if not replay_from_block and not tenderly_fork_id:
        current_block = mgr.web3.eth.block_number - reorg_delay
    elif last_block == 0 and replay_from_block:
        current_block = replay_from_block - reorg_delay
    elif tenderly_fork_id:
        current_block = mgr.w3_tenderly.eth.block_number
    else:
        current_block = last_block + 1
    return current_block


def handle_static_pools_update(mgr: Any):
    """
    Handles the static pools update 1x at startup and then periodically thereafter upon terraformer runs.

    Parameters
    ----------
    mgr : Any
        The manager object.

    """
    uniswap_v2_event_mappings = pd.DataFrame(
        [
            {"address": k, "exchange_name": v}
            for k, v in mgr.uniswap_v2_event_mappings.items()
        ]
    )
    uniswap_v3_event_mappings = pd.DataFrame(
        [
            {"address": k, "exchange_name": v}
            for k, v in mgr.uniswap_v3_event_mappings.items()
        ]
    )
    solidly_v2_event_mappings = pd.DataFrame(
        [
            {"address": k, "exchange_name": v}
            for k, v in mgr.solidly_v2_event_mappings.items()
        ]
    )
    all_event_mappings = (
        pd.concat([uniswap_v2_event_mappings, uniswap_v3_event_mappings, solidly_v2_event_mappings])
        .drop_duplicates("address")
        .to_dict(orient="records")
    )
    if "uniswap_v2_pools" not in mgr.static_pools:
        mgr.static_pools["uniswap_v2_pools"] = []
    if "uniswap_v3_pools" not in mgr.static_pools:
        mgr.static_pools["uniswap_v3_pools"] = []
    if "solidly_v2_pools" not in mgr.static_pools:
        mgr.static_pools["solidly_v2_pools"] = []

    for ex in mgr.forked_exchanges:
        if ex in mgr.exchanges:
            exchange_pools = [
                e["address"] for e in all_event_mappings if e["exchange_name"] == ex
            ]
            mgr.cfg.logger.info(
                f"[events.utils.handle_static_pools_update] Adding {len(exchange_pools)} {ex} pools to static pools"
            )
            attr_name = f"{ex}_pools"
            mgr.static_pools[attr_name] = exchange_pools


def handle_tokens_csv(mgr, prefix_path, read_only: bool = False):
    tokens_filepath = os.path.normpath(
        f"{prefix_path}fastlane_bot/data/blockchain_data/{mgr.cfg.NETWORK}/tokens.csv"
    )

    try:
        token_data = pd.read_csv(tokens_filepath)
    except Exception as e:
        if not read_only:
            mgr.cfg.logger.info(
                f"[events.utils.handle_tokens_csv] Error reading token data: {e}... creating new file"
            )
            token_data = pd.DataFrame(mgr.tokens)
            token_data.to_csv(tokens_filepath, index=False)
        else:
            raise ReadOnlyException(tokens_filepath) from e

    extra_info = glob(
        os.path.normpath(
            f"{prefix_path}fastlane_bot/data/blockchain_data/{mgr.cfg.NETWORK}/token_detail/*.csv"
        )
    )
    if len(extra_info) > 0:
        extra_info_df = pd.concat(
            [pd.read_csv(f) for f in extra_info], ignore_index=True
        )
        token_data = pd.concat([token_data, extra_info_df], ignore_index=True)
        token_data = token_data.drop_duplicates(subset=["address"])

        if not read_only:
            token_data.to_csv(tokens_filepath, index=False)

            # delete all files in token_detail
            for f in extra_info:
                try:
                    os.remove(f)
                except FileNotFoundError:
                    pass

    mgr.tokens = token_data.to_dict(orient="records")

    mgr.cfg.logger.info(
        f"[events.utils.handle_tokens_csv] Updated token data with {len(extra_info)} new tokens"
    )


def self_funding_warning_sequence(cfg):
    """
    This function initiates a warning sequence if the user has specified to use their own funds.

    :param cfg: the config object

    """
    cfg.logger.info(
        f"\n\n*********************************************************************************\n*********************************   WARNING   *********************************\n\n"
    )
    cfg.logger.info(
        f"Arbitrage bot is set to use its own funds instead of using Flashloans.\n\n*****   This could put your funds at risk.    ******\nIf you did not mean to use this mode, cancel the bot now.\n\nOtherwise, the bot will submit token approvals IRRESPECTIVE OF CURRENT GAS PRICE for each token specified in Flashloan tokens.\n\n*********************************************************************************"
    )
    time.sleep(5)
    cfg.logger.info(f"Submitting approvals in 15 seconds")
    time.sleep(5)
    cfg.logger.info(f"Submitting approvals in 10 seconds")
    time.sleep(5)
    cfg.logger.info(f"Submitting approvals in 5 seconds")
    time.sleep(5)
    cfg.logger.info(
        f"*********************************************************************************\n\nSelf-funding mode activated."
    )
    cfg.logger.info(
        f"""\n\n
          _____
         |A .  | _____
         | /.\ ||A ^  | _____
         |(_._)|| / \ ||A _  | _____
         |  |  || \ / || ( ) ||A_ _ |
         |____V||  .  ||(_'_)||( v )|
                |____V||  |  || \ / |
                       |____V||  .  |
                              |____V|
    \n\n"""
    )


def find_unapproved_tokens(tokens: List, cfg, tx_helpers) -> List:
    """
    This function checks if tokens have been previously approved from the wallet address to the Arbitrage contract.
    If they are not already approved, it will submit approvals for each token specified in Flashloan tokens.
    :param tokens: the list of tokens to check/approve
    :param cfg: the config object
    :param tx_helpers: the TxHelpers instantiated class

    returns: List of tokens that have not been approved

    """
    unapproved_tokens = []
    for tkn in tokens:
        if not tx_helpers.check_if_token_approved(token_address=tkn):
            unapproved_tokens.append(tkn)
    return unapproved_tokens


def check_and_approve_tokens(tokens: List, cfg) -> bool:
    """
    This function checks if tokens have been previously approved from the wallet address to the Arbitrage contract.
    If they are not already approved, it will submit approvals for each token specified in Flashloan tokens.

    :param tokens: the list of tokens to check/approve
    :param cfg: the config object

    """
    _tokens = []
    for tkn in tokens:
        # If the token is a token key, get the address from the CHAIN_FLASHLOAN_TOKENS dict in the network.py config file
        if "-" in tkn:
            try:
                _tokens.append(cfg.CHAIN_FLASHLOAN_TOKENS[tkn])
            except KeyError:
                cfg.logger.info(f"could not find token address for tkn: {tkn}")
        else:
            _tokens.append(tkn)
    tokens = _tokens

    self_funding_warning_sequence(cfg=cfg)
    tx_helpers = TxHelpers(ConfigObj=cfg)
    unapproved_tokens = find_unapproved_tokens(
        tokens=tokens, cfg=cfg, tx_helpers=tx_helpers
    )

    if len(unapproved_tokens) == 0:
        return True

    for _tkn in unapproved_tokens:
        tx = tx_helpers.approve_token_for_arb_contract(token_address=_tkn)
        if tx is not None:
            continue
        else:
            assert (
                False
            ), f"Failed to approve token: {_tkn}. This can be fixed by approving manually, or restarting the bot to try again."

    unapproved_tokens = find_unapproved_tokens(
        tokens=unapproved_tokens, cfg=cfg, tx_helpers=tx_helpers
    )
    if len(unapproved_tokens) == 0:
        return True
    else:
        return False<|MERGE_RESOLUTION|>--- conflicted
+++ resolved
@@ -1346,10 +1346,6 @@
         ), replay_from_block
     elif mgr.tenderly_fork_id:
         # connect to the Tenderly fork and get the latest block number
-<<<<<<< HEAD
-        current_block = mgr.w3_tenderly.eth.block_number
-        from_block = (
-=======
         from_block = mgr.w3_tenderly.eth.block_number
         # Log all non-integer block numbers
         non_int_values = [
@@ -1359,26 +1355,12 @@
         if non_int_values:
             mgr.cfg.logger.info(f"[events.utils.get_start_block] non_int_values: {non_int_values}")
         return (
->>>>>>> 32101c4c
             max(block["last_updated_block"] for block in mgr.pool_data) - reorg_delay
             if last_block != 0
-            else current_block - reorg_delay - alchemy_max_block_fetch
-        )
-        if (current_block - from_block) > 2000:
-            from_block = current_block - 2000
-        return from_block, current_block
+            else from_block - reorg_delay - alchemy_max_block_fetch
+        ), from_block
     else:
         current_block = mgr.web3.eth.block_number
-<<<<<<< HEAD
-        from_block = (
-            max(block["last_updated_block"] for block in mgr.pool_data)
-            - reorg_delay
-            if last_block != 0
-            else current_block - reorg_delay - alchemy_max_block_fetch
-        )
-        if (current_block - from_block) > 2000:
-            from_block = current_block - 2000
-=======
         # Log all non-integer block numbers
         non_int_values = [
             (index, block["last_updated_block"], type(block["last_updated_block"]))
@@ -1386,11 +1368,16 @@
         ]
         if non_int_values:
             mgr.cfg.logger.info(f"[events.utils.get_start_block] non_int_values: {non_int_values}")
->>>>>>> 32101c4c
         return (
-            from_block,
+            (
+                max(block["last_updated_block"] for block in mgr.pool_data)
+                - reorg_delay
+                if last_block != 0
+                else current_block - reorg_delay - alchemy_max_block_fetch
+            ),
             None,
         )
+
 
 
 def get_tenderly_block_number(tenderly_fork_id: str) -> int:
