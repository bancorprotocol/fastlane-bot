--- conflicted
+++ resolved
@@ -119,11 +119,8 @@
         """
 
         for key in keys:
-            try:
-                if key in pool and int(pool[key]) > 0:
-                    return True
-            except ValueError:
-                return False
+            if key in pool and pool[key] > 0:
+                return True
         return False
 
     def get_tokens_from_exchange(self, exchange_name: str) -> List[str]:
@@ -150,11 +147,10 @@
                 except KeyError:
                     # Out of bounds
                     break
-        return list(set(tokens))
-
-    def filter_pools(
-        self, exchange_name: str, keys: List[str] = ""
-    ) -> List[Dict[str, Any]]:
+        tokens = list(set(tokens))
+        return tokens
+
+    def filter_pools(self, exchange_name: str, keys: List[str] = "") -> List[Dict[str, Any]]:
         """
         Filter pools by exchange name and key
 
@@ -214,7 +210,7 @@
             "carbon_v1",
             "pancakeswap_v2",
             "pancakeswap_v3",
-            "balancer",
+            "balancer"
         ]
         keys = [
             ["liquidity"],
@@ -356,65 +352,16 @@
             else token_key
         )
 
-    def remove_pools_with_invalid_tokens(self) -> None:
-        """
-        Remove pools with invalid tokens
-        """
-        self.cfg.logger.info(
-            f"Total number of pools. {len(self.state)} before removing pools with invalid tokens"
-        )
-
-        safe_pools = []
+    def handle_token_key_cleanup(self) -> None:
+        """
+        Cleanup token keys in state
+        """
         for idx, pool in enumerate(self.state):
-            try:
-                if str(pool["tkn0_decimals"]) in ["None", "nan"] or str(
-                    pool["tkn1_decimals"]
-                ) in ["None", "nan"]:
-                    self.cfg.logger.info(
-                        f"Removing pool for exchange={pool['exchange_name']}, pair_name={pool['pair_name']} from state for invalid token"
-                    )
-                    continue
-                if str(pool["tkn0_key"]) in ["None", "nan"] or str(
-                    pool["tkn1_key"]
-                ) in [
-                    "None",
-                    "nan",
-                ]:
-                    self.cfg.logger.info(
-                        f"Removing pool for exchange={pool['exchange_name']}, pair_name={pool['pair_name']} from state for invalid token"
-                    )
-                    continue
-                if str(pool["tkn0_address"]) in ["None", "nan"] or str(
-                    pool["tkn1_address"]
-                ) in ["None", "nan"]:
-                    self.cfg.logger.info(
-                        f"Removing pool for exchange={pool['exchange_name']}, pair_name={pool['pair_name']} from state for invalid token"
-                    )
-                    continue
-            except Exception as e:
-                self.cfg.logger.info(f"Exception: {e}")
-                self.cfg.logger.info(f"Removing pool {pool}")
-                continue
-            safe_pools.append(pool)
-
-        self.state = safe_pools
-
-    def handle_token_key_cleanup(self) -> None:
-        """
-        Cleanup token keys in state
-        """
-        for idx, pool in enumerate(self.state):
-            try:
-                key0 = self.cleanup_token_key(pool["tkn0_key"])
-                key1 = self.cleanup_token_key(pool["tkn1_key"])
-                self.state[idx]["tkn0_key"] = key0
-                self.state[idx]["tkn1_key"] = key1
-                self.state[idx]["pair_name"] = key0 + "/" + key1
-            except Exception as e:
-                self.cfg.logger.info(f"Exception: {e}")
-                self.cfg.logger.info(f"Removing pool {pool}")
-                self.state.pop(idx)
-                continue
+            key0 = self.cleanup_token_key(pool["tkn0_key"])
+            key1 = self.cleanup_token_key(pool["tkn1_key"])
+            self.state[idx]["tkn0_key"] = key0
+            self.state[idx]["tkn1_key"] = key1
+            self.state[idx]["pair_name"] = key0 + "/" + key1
 
     def update_state(self, state: List[Dict[str, Any]]) -> None:
         """
@@ -537,7 +484,7 @@
                     "tkn7_balance",
                     "tkn7_address",
                     "tkn7_decimals",
-                    "tkn7_weight",
+                    "tkn7_weight"
                 ]
             },
         )
@@ -547,17 +494,6 @@
         result.tkn1_key = result.pair_name.split("/")[1]
         return result
 
-    def ensure_descr_in_pool_data(self) -> None:
-        """
-        Ensure that the pool data has a description
-        """
-        for idx, pool in enumerate(self.state):
-            if "descr" not in pool:
-                pool[
-                    "descr"
-                ] = f"{pool['exchange_name']} {pool['pair_name']} {pool['fee']}"
-                self.state[idx] = pool
-
     def get_tokens(self) -> List[Token]:
         """
         Get tokens. This method returns a list of tokens that are in the state.
@@ -568,31 +504,12 @@
             The list of tokens
         """
         token_set = set()
-<<<<<<< HEAD
-        for pidx, record in enumerate(self.state):
-            for idx in range(len(str(record["descr"]).split("/"))):
-                v = self.create_token(record, f"tkn{str(idx)}_")
-                if (
-                    str(v.key) in ["None", "nan"]
-                    or str(v.decimals) in ["None", "nan"]
-                    or str(v.symbol) in ["None", "nan"]
-                ):
-                    if "-" in v.key:
-                        v.symbol = v.key.split("-")[0]
-                        self.state[pidx][f"tkn{str(idx)}_symbol"] = v.symbol
-                    else:
-                        self.cfg.logger.info(f"Removing pool with invalid token {v}")
-                        self.state.pop(pidx)
-                        continue
-                token_set.add(v)
-=======
         for record in self.state:
             for idx in range(len(record["descr"].split("/"))):
                 token_set.add(self.create_token(record, f"tkn{str(idx)}_"))
         if self.ConfigObj.GAS_TKN_IN_FLASHLOAN_TOKENS:
             token_set.add(Token(symbol=self.ConfigObj.NATIVE_GAS_TOKEN_KEY.split("-")[0], key=self.ConfigObj.NATIVE_GAS_TOKEN_KEY, address=self.ConfigObj.NATIVE_GAS_TOKEN_ADDRESS, decimals=18))
             token_set.add(Token(symbol=self.ConfigObj.WRAPPED_GAS_TOKEN_KEY.split("-")[0], key=self.ConfigObj.WRAPPED_GAS_TOKEN_KEY, address=self.ConfigObj.WRAPPED_GAS_TOKEN_ADDRESS, decimals=18))
->>>>>>> 07d5e623
         return list(token_set)
 
     def create_token(self, record: Dict[str, Any], prefix: str) -> Token:
@@ -689,22 +606,15 @@
             pool.exchange_name
         except AttributeError:
             if "cid" in kwargs:
-                try:
-                    try:
-                        kwargs["cid"] = int(kwargs["cid"])
-                    except ValueError:
-                        print(f"Invalid cid: {kwargs}")
-
-                    pool = next(
-                        (
-                            pool
-                            for pool in pool_data_with_tokens
-                            if all(getattr(pool, key) == kwargs[key] for key in kwargs)
-                        ),
-                        None,
-                    )
-                except ValueError:
-                    print(f"Invalid cid: {kwargs}")
+                kwargs["cid"] = int(kwargs["cid"])
+                pool = next(
+                    (
+                        pool
+                        for pool in pool_data_with_tokens
+                        if all(getattr(pool, key) == kwargs[key] for key in kwargs)
+                    ),
+                    None,
+                )
         return pool
 
     def get_pools(self) -> List[PoolAndTokens]:
@@ -717,9 +627,7 @@
             The list of pools
 
         """
-        pool_data_with_tokens = self.get_pool_data_with_tokens()
-        print(f"pool_data_with_tokens: {len(pool_data_with_tokens)}")
-        return pool_data_with_tokens
+        return self.get_pool_data_with_tokens()
 
     def update_recently_traded_pools(self, cids: List[str]):
         """
