--- conflicted
+++ resolved
@@ -121,31 +121,6 @@
 SOLIDLY_FORKS = [AERODROME_V2_NAME, VELOCIMETER_V2_NAME, SCALE_V2_NAME, VELODROME_V2_NAME, CLEOPATRA_V2_NAME, STRATUM_V2_NAME]
 
 
-<<<<<<< HEAD
-def get_fee_1(address: str, is_stable: str, factory_contract: Contract):
-    return factory_contract.caller.getFee(address)
-
-def get_fee_2(address: str, is_stable: str, factory_contract: Contract):
-    return factory_contract.caller.getRealFee(address)
-
-def get_fee_3(address: str, is_stable: str, factory_contract: Contract):
-    return factory_contract.caller.getFee(address, is_stable)
-
-def get_fee_4(address: str, is_stable: str, factory_contract: Contract):
-    return factory_contract.caller.getFee(is_stable)
-
-SOLIDLY_EXCHANGE_INFO = {
-    "velocimeter_v2": {"decimals": 5, "factory_abi": VELOCIMETER_V2_FACTORY_ABI, "pool_abi": VELOCIMETER_V2_POOL_ABI, "fee_function": get_fee_1},
-    "equalizer_v2": {"decimals": 5, "factory_abi": SCALE_V2_FACTORY_ABI, "pool_abi": EQUALIZER_V2_POOL_ABI, "fee_function": get_fee_2},
-    "aerodrome_v2": {"decimals": 5, "factory_abi": SOLIDLY_V2_FACTORY_ABI, "pool_abi": SOLIDLY_V2_POOL_ABI, "fee_function": get_fee_3},
-    "velodrome_v2": {"decimals": 5, "factory_abi": SOLIDLY_V2_FACTORY_ABI, "pool_abi": SOLIDLY_V2_POOL_ABI, "fee_function": get_fee_3},
-    "scale_v2": {"decimals": 18, "factory_abi": SCALE_V2_FACTORY_ABI, "pool_abi": SOLIDLY_V2_POOL_ABI, "fee_function": get_fee_2},
-    "cleopatra_v2": {"decimals": 5, "factory_abi": SCALE_V2_FACTORY_ABI, "pool_abi": EQUALIZER_V2_POOL_ABI, "fee_function": get_fee_4},
-    "stratum_v2": {"decimals": 5, "factory_abi": VELOCIMETER_V2_FACTORY_ABI, "pool_abi": VELOCIMETER_V2_POOL_ABI, "fee_function": get_fee_1},
-}
-
-=======
->>>>>>> 6f37f2a6
 EXCHANGE_IDS = {
     BANCOR_V2_NAME: 1,
     BANCOR_V3_NAME: 2,
