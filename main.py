--- conflicted
+++ resolved
@@ -37,7 +37,7 @@
     # default="static_pool_data_empty",
     help="Filename of the static pool data.",
 )
-@click.option("--arb_mode", default="multi", type=str, help="See arb_mode in bot.py")
+@click.option("--arb_mode", default="single", type=str, help="See arb_mode in bot.py")
 @click.option(
     "--flashloan_tokens", default=None, type=str, help="See flashloan_tokens in bot.py"
 )
@@ -45,8 +45,7 @@
 @click.option("--n_jobs", default=-1, help="Number of parallel jobs to run")
 @click.option(
     "--exchanges",
-    default="bancor_v3,uniswap_v3,uniswap_v2,sushiswap_v2",
-    # default="carbon_v1,bancor_v3,uniswap_v3,uniswap_v2,sushiswap_v2",
+    default="carbon_v1,bancor_v3,uniswap_v3,uniswap_v2,sushiswap_v2",
     # default="carbon_v1,bancor_v3,uniswap_v3",
     help="Comma separated external exchanges",
 )
@@ -57,7 +56,7 @@
 )
 @click.option(
     "--alchemy_max_block_fetch",
-    default=100,
+    default=2000,
     help="Max number of blocks to fetch from alchemy",
 )
 @click.option(
@@ -67,22 +66,12 @@
 )
 @click.option(
     "--dbfs_path",
-    # default='/dbfs/FileStore/tables/carbonbot/logs/',
-    default='',
+    default='/dbfs/FileStore/tables/carbonbot/logs/',
+    # default='',
     help="The Databricks logging path.",
 )
 @click.option(
     "--loglevel",
-<<<<<<< HEAD
-    default="INFO",
-    help="The log level to use.",
-)
-@click.option(
-    "--static_pool_data_sample_sz",
-    # default="max",
-    default=100,
-    help="The sample size of the static pool data. (for testing purposes to speed-up)",
-=======
     default='INFO',
     type=click.Choice(['DEBUG', 'INFO', 'WARNING', 'ERROR']),
     help="The logging level.",
@@ -92,7 +81,6 @@
     default="max",
     type=str,
     help="The sample size of the static pool data.",
->>>>>>> 43d835cc
 )
 def main(
         cache_latest_only: bool,
@@ -127,36 +115,19 @@
         static_pool_data_filename (str): The filename of the static pool data to read from.
         reorg_delay (int): The number of blocks to wait to avoid reorgs.
         dbfs_path (str): The Databricks logging path.
-<<<<<<< HEAD
-        loglevel (str): The log level to use.
-=======
         loglevel (str): The logging level.
->>>>>>> 43d835cc
         static_pool_data_sample_sz (str): The sample size of the static pool data.
     """
-    # Set log level
-    loglevel = Config.LOGLEVEL_DEBUG if loglevel == "DEBUG" else Config.LOGLEVEL_INFO if loglevel == "INFO" else Config.LOGLEVEL_ERROR if loglevel == "ERROR" else Config.LOGLEVEL_WARNING if loglevel == "WARNING" else Config.LOGLEVEL_CRITICAL if loglevel == "CRITICAL" else Config.LOGLEVEL_NOTSET
-
     # Set config
     loglevel = Config.LOGLEVEL_DEBUG if loglevel == "DEBUG" else Config.LOGLEVEL_INFO if loglevel == "INFO" else Config.LOGLEVEL_WARNING if loglevel == "WARNING" else Config.LOGLEVEL_ERROR if loglevel == "ERROR" else Config.LOGLEVEL_INFO
 
     if config and config == "tenderly":
         cfg = Config.new(config=Config.CONFIG_TENDERLY,
-<<<<<<< HEAD
-                            loglevel=loglevel
-                            )
-        cfg.logger.info("Using Tenderly config")
-    else:
-        cfg = Config.new(config=Config.CONFIG_MAINNET,
-                         loglevel=loglevel
-                         )
-=======
                             loglevel=loglevel)
         cfg.logger.info("Using Tenderly config")
     else:
         cfg = Config.new(config=Config.CONFIG_MAINNET,
                          loglevel=loglevel)
->>>>>>> 43d835cc
         cfg.logger.info("Using mainnet config")
 
     # Set external exchanges
@@ -176,14 +147,6 @@
         static_pool_data = static_pool_data[
             static_pool_data["exchange_name"].isin(exchanges)
         ]
-<<<<<<< HEAD
-        bancor3_data = static_pool_data[static_pool_data["exchange_name"] == "bancor_v3"]
-        non_bancor3_data = static_pool_data[static_pool_data["exchange_name"] != "bancor_v3"]
-        if static_pool_data_sample_sz != "max":
-            non_bancor3_data = non_bancor3_data.sample(n=int(static_pool_data_sample_sz))
-            static_pool_data = pd.concat([bancor3_data, non_bancor3_data])
-
-=======
         if static_pool_data_sample_sz != "max":
             bancor3_pool_data = static_pool_data[static_pool_data["exchange_name"] == "bancor_v3"]
             non_bancor3_pool_data = static_pool_data[static_pool_data["exchange_name"] != "bancor_v3"]
@@ -191,7 +154,6 @@
                 n=int(static_pool_data_sample_sz)
             )
             static_pool_data = pd.concat([bancor3_pool_data, non_bancor3_pool_data])
->>>>>>> 43d835cc
         uniswap_v2_event_mappings = pd.read_csv(
             "fastlane_bot/data/uniswap_v2_event_mappings.csv", low_memory=False
         )
