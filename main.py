--- conflicted
+++ resolved
@@ -163,10 +163,7 @@
     limit_bancor3_flashloan_tokens: bool,
     default_min_profit_bnt: int,
     timeout: int,
-<<<<<<< HEAD
-=======
     target_tokens: str,
->>>>>>> 4cb54f8a
 ):
     """
     The main entry point of the program. It sets up the configuration, initializes the web3 and Base objects,
@@ -342,10 +339,7 @@
         run_data_validator,
         randomizer,
         timeout,
-<<<<<<< HEAD
-=======
         target_tokens,
->>>>>>> 4cb54f8a
     )
 
 
@@ -364,10 +358,8 @@
     run_data_validator: bool,
     randomizer: int,
     timeout: int,
-<<<<<<< HEAD
-=======
     target_tokens: List[str] or None,
->>>>>>> 4cb54f8a
+
 ) -> None:
     """
     The main function that drives the logic of the program. It uses helper functions to handle specific tasks.
