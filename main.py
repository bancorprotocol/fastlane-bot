--- conflicted
+++ resolved
@@ -518,13 +518,11 @@
                 mgr.cfg.logger.info("Timeout hit... stopping bot")
                 break
 
-<<<<<<< HEAD
             # Delete all Tenderly forks except the most recent one
             forks_to_cleanup = delete_tenderly_forks(forks_to_cleanup, mgr)
 
             if replay_from_block:
                 break
-=======
             if loop_idx == 1:
                 mgr.cfg.logger.info(
                     """
@@ -537,7 +535,6 @@
                     +++++++++++++++++++++++++++++++++++++++++++++++++++++++++++++++++++++++++++++++++++++++++++++++
                     """
                 )
->>>>>>> f50ab58a
 
         except Exception as e:
             mgr.cfg.logger.error(f"Error in main loop: {e}")
