--- conflicted
+++ resolved
@@ -44,13 +44,8 @@
 @click.option("--n_jobs", default=-1, help="Number of parallel jobs to run")
 @click.option(
     "--exchanges",
-<<<<<<< HEAD
-    default="uniswap_v3,uniswap_v2,sushiswap_v2,carbon_v1,bancor_v3",
-    # default="carbon_v1,bancor_v3,uniswap_v3",
-=======
     # default="uniswap_v3,uniswap_v2,carbon_v1,bancor_v3",
     default="carbon_v1,bancor_v3,uniswap_v3",
->>>>>>> e3301b7e
     help="Comma separated external exchanges",
 )
 @click.option(
@@ -418,22 +413,15 @@
                 mgr.cfg.logger.info("State has changed...")
 
             bot.db.handle_token_key_cleanup()
-<<<<<<< HEAD
             bot.db.remove_unmapped_uniswap_v2_pools()
-=======
->>>>>>> e3301b7e
+
 
             # Remove zero liquidity pools
             if loop_idx > 0:
                 bot.db.remove_zero_liquidity_pools()
 
-<<<<<<< HEAD
-            # bot.db.remove_faulty_token_pools()
             bot.db.remove_unsupported_exchanges()
-            # bot.db.select_random_pools()
-
-=======
->>>>>>> e3301b7e
+
             # Increment the loop index
             loop_idx += 1
 
