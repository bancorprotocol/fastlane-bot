--- conflicted
+++ resolved
@@ -233,7 +233,6 @@
     type=str,
     help="If an exchange is specified, this will limit the scope of tokens to the tokens found on the exchange",
 )
-<<<<<<< HEAD
 
 @click.option(
     "--use_flashloans",
@@ -242,7 +241,6 @@
     help="If False, the bot will attempt to submit arbitrage transactions using funds in your wallet when possible.",
 )
 
-=======
 @click.option(
     "--prefix_path",
     default="",
@@ -255,7 +253,6 @@
     type=int,
     help="How frequently pool data should be updated, in main loop iterations.",
 )
->>>>>>> c16b006a
 def main(
     cache_latest_only: bool,
     backdate_pools: bool,
@@ -285,12 +282,9 @@
     blockchain: str,
     pool_data_update_frequency: int,
     use_specific_exchange_for_target_tokens: str,
-<<<<<<< HEAD
-    use_flashloans: bool
-=======
+    use_flashloans: bool,
     prefix_path: str,
     version_check_frequency: int,
->>>>>>> c16b006a
 ):
     """
     The main entry point of the program. It sets up the configuration, initializes the web3 and Base objects,
@@ -325,12 +319,9 @@
         blockchain (str): the name of the blockchain for which to run
         pool_data_update_frequency (int): the frequency to update static pool data, defined as the number of main loop cycles
         use_specific_exchange_for_target_tokens (str): use only the tokens that exist on a specific exchange
-<<<<<<< HEAD
         use_flashloans (bool): If True, the bot will use Flashloans to fund arbitrage trades. If False, the bot will use funds in the wallet to perform arbitrage trades.
-=======
         prefix_path (str): prefixes the path to the write folders (used for deployment)
         version_check_frequency (int): how frequently the bot should check the version of the arb contract. 1 = every loop
->>>>>>> c16b006a
     """
 
     if replay_from_block or tenderly_fork_id:
@@ -430,12 +421,9 @@
         increment_time: {increment_time}
         increment_blocks: {increment_blocks}
         pool_data_update_frequency: {pool_data_update_frequency}
-<<<<<<< HEAD
         use_flashloans: {use_flashloans}
-=======
         prefix_path: {prefix_path}
         version_check_frequency: {version_check_frequency}
->>>>>>> c16b006a
         
         +++++++++++++++++++++++++++++++++++++++++++++++++++++++++++++++++++++++++++++++++++++++++++++++
         +++++++++++++++++++++++++++++++++++++++++++++++++++++++++++++++++++++++++++++++++++++++++++++++
